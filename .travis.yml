language: python
os: linux
python:
    - 2.7

#matrix:
#  include:
#  - os: osx
#    language: generic
#    env: PYTHON=2.7


# Setup anaconda
before_install:
  #- if [[ "$TRAVIS_OS_NAME" == "linux" && "$TRAVIS_PYTHON_VERSION" == 2* ]]; then pip install virtualenv --user ; fi
  #- if [[ "$TRAVIS_OS_NAME" == "linux" && "$TRAVIS_PYTHON_VERSION" == 2* ]]; then virtualenv foo; source foo/bin/activate; pip install planemo ; deactivate ; fi
  - if [[ "$TRAVIS_OS_NAME" == "linux" ]]; then curl https://repo.continuum.io/miniconda/Miniconda-latest-Linux-x86_64.sh -o miniconda.sh ; fi
  - if [[ "$TRAVIS_OS_NAME" == "osx" ]]; then curl https://repo.continuum.io/miniconda/Miniconda-latest-MacOSX-x86_64.sh -o miniconda.sh ; fi
  - bash miniconda.sh -b -p $HOME/miniconda
  - export PATH="$HOME/miniconda/bin:$PATH"
  - hash -r
  - conda config --set always_yes yes --set changeps1 no
  - conda update -q conda

  # Useful for debugging any issues with conda
  - conda info -a

# Install packages
install:
<<<<<<< HEAD
  - conda install --yes numpy scipy matplotlib=1.5.3 nose flake8 pytables
  - conda install --yes -c bioconda biopython
  - conda install --yes -c bioconda pysam
  - pip install pyBigWig
  - conda install --yes -c bioconda intervaltree
=======
  - conda install --yes python=$TRAVIS_PYTHON_VERSION numpy scipy matplotlib=1.5.3 nose flake8 pytables biopython
  - conda install --yes -c bioconda pysam intervaltree
  - pip install pyBigWig
>>>>>>> 9c87740b
  - python setup.py install

# command to run tests
script:
  - nosetests --with-doctest -sv hicexplorer
  #- flake8 . --ignore=E501,F403,E402,F999
  #- export owd=`pwd`
  #- cd ~/ && nosetests --with-doctest -sv hicexplorer
  #- cd ${owd}
  #- if [[ "$TRAVIS_OS_NAME" == "linux" && "$TRAVIS_PYTHON_VERSION" == "2.7" ]]; then export PATH=`echo $PATH | sed -e 's/\/home\/travis\/miniconda\/bin://'` ; fi
  #- if [[ "$TRAVIS_OS_NAME" == "linux" && "$TRAVIS_PYTHON_VERSION" == "2.7" ]]; then /home/travis/build/fidelram/deepTools/foo/bin/planemo lint galaxy/wrapper/ ; fi
  #- if [[ "$TRAVIS_OS_NAME" == "linux" && "$TRAVIS_PYTHON_VERSION" == "2.7" ]]; then ./.planemo.sh ; fi
sudo: false<|MERGE_RESOLUTION|>--- conflicted
+++ resolved
@@ -27,17 +27,9 @@
 
 # Install packages
 install:
-<<<<<<< HEAD
-  - conda install --yes numpy scipy matplotlib=1.5.3 nose flake8 pytables
-  - conda install --yes -c bioconda biopython
-  - conda install --yes -c bioconda pysam
-  - pip install pyBigWig
-  - conda install --yes -c bioconda intervaltree
-=======
   - conda install --yes python=$TRAVIS_PYTHON_VERSION numpy scipy matplotlib=1.5.3 nose flake8 pytables biopython
   - conda install --yes -c bioconda pysam intervaltree
   - pip install pyBigWig
->>>>>>> 9c87740b
   - python setup.py install
 
 # command to run tests
