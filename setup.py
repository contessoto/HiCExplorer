--- conflicted
+++ resolved
@@ -130,11 +130,7 @@
              'bin/chicAggregateStatistic', 'bin/chicDifferentialTest', 'bin/chicQualityControl', 'bin/chicSignificantInteractions',
              'bin/hicConvertFormat', 'bin/hicAdjustMatrix', 'bin/hicNormalize',
              'bin/hicAverageRegions', 'bin/hicPlotAverageRegions', 'bin/hicDetectLoops', 'bin/hicValidateLocations', 'bin/hicMergeLoops',
-<<<<<<< HEAD
-             'bin/hicCompartmentalization', 'bin/hicQuickQC', 'bin/hicPlotSVL'
-=======
              'bin/hicCompartmentsPolarization', 'bin/hicMergeDomains', 'bin/hicQuickQC', 'bin/hicPlotSVL'
->>>>>>> c95690e7
              ],
     include_package_data=True,
     package_dir={'hicexplorer': 'hicexplorer'},
