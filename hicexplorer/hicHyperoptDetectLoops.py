--- conflicted
+++ resolved
@@ -83,11 +83,7 @@
         return 1
     outfile_loop = NamedTemporaryFile()
     args = "--matrix {} -o {} -pit {} -oet {} --windowSize {} --peakWidth {} -pp {} -p {} " \
-<<<<<<< HEAD
-        "--maxLoopDistance {} -st {} -t 4 -tpc 4".format(
-=======
         "--maxLoopDistance {}  -t 10 -tpc 10".format(
->>>>>>> 0e33af38
             pArgs['matrixFile'], outfile_loop.name,
             pArgs['pit'], pArgs['oet'], pArgs['windowSize'], pArgs['peakWidth'],pArgs['pp'], pArgs['p'],
             pArgs['maxLoopDistance']).split()
