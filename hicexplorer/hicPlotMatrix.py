--- conflicted
+++ resolved
@@ -26,7 +26,7 @@
 
 
 def parse_arguments(args=None):
-    parser = argparse.ArgumentParser(description='Creates a Heatmap of a Hi-C matrix')
+    parser = argparse.ArgumentParser(description='Creates a Heatmap of a HiC matrix')
 
     # define the arguments
     parser.add_argument('--matrix', '-m',
@@ -54,11 +54,11 @@
                         help='if set, masked bins are removed from the matrix',
                         action='store_true')
 
-    parser.add_argument('--whatToShow',
-                        help='Options are: "heatmap", "3D", and "both". '
-                        'Default is heatmap',
-                        default="heatmap",
-                        choices=["heatmap", "3D", "both"])
+    # parser.add_argument('--whatToShow',
+    #                     help='Options are: "heatmap", "3D", and "both". '
+    #                     'Default is heatmap',
+    #                     default="heatmap",
+    #                     choices=["heatmap", "3D", "both"])
 
     parser.add_argument('--chromosomeOrder',
                         help='Chromosomes and order in which the '
@@ -103,10 +103,10 @@
                         type=float,
                         default=None)
 
-    parser.add_argument('--zMax',
-                        help='zMax for 3D plot',
-                        type=float,
-                        default=None)
+    # parser.add_argument('--zMax',
+    #                     help='zMax for 3D plot',
+    #                     type=float,
+    #                     default=None)
 
     parser.add_argument('--dpi',
                         help='Resolution for the image in case the'
@@ -144,21 +144,21 @@
     return labels
 
 
-def plotHeatmap3D(ma, fig, position, args, cmap):
-    axHeat1 = fig.add_axes(position, projection='3d')
-    axHeat1.view_init(50, -45)
-    axHeat1.margins(0)
-
-    X, Y = np.meshgrid(list(range(ma.shape[0])), list(range(ma.shape[0])))
-    ma = np.ma.array(ma, mask=np.isnan(ma))
-    Z = ma.copy()
-
-    Z[np.where(np.tril(Z) == 0)] = np.nan
-
-    axHeat1.plot_surface(X, Y, Z, rstride=1, cstride=1, linewidth=0, cmap=cmap,
-                         vmax=args.vMax, vmin=args.vMin)
-    if args.zMax:
-        axHeat1.set_zlim(0, args.zMax)
+# def plotHeatmap3D(ma, fig, position, args, cmap):
+#     axHeat1 = fig.add_axes(position, projection='3d')
+#     axHeat1.view_init(50, -45)
+#     axHeat1.margins(0)
+
+#     X, Y = np.meshgrid(list(range(ma.shape[0])), list(range(ma.shape[0])))
+#     ma = np.ma.array(ma, mask=np.isnan(ma))
+#     Z = ma.copy()
+
+#     Z[np.where(np.tril(Z) == 0)] = np.nan
+
+#     axHeat1.plot_surface(X, Y, Z, rstride=1, cstride=1, linewidth=0, cmap=cmap,
+#                          vmax=args.vMax, vmin=args.vMin)
+#     if args.zMax:
+#         axHeat1.set_zlim(0, args.zMax)
 
 
 def change_chrom_names(chrom):
@@ -181,7 +181,7 @@
 def plotHeatmap(ma, chrBinBoundaries, fig, position, args, cmap, xlabel=None,
                 ylabel=None, start_pos=None, start_pos2=None, pNorm=None, pAxis=None, pPca=None):
     print("PLOT heatmap region")
-    if pAxis:
+    if pAxis is not None:
         axHeat2 = pAxis
     else:
         axHeat2 = fig.add_axes(position)
@@ -194,20 +194,11 @@
     if start_pos2 is None:
         start_pos2 = start_pos
 
-    if len(start_pos) >= ma.shape[0]:
-        start_pos = start_pos[:ma.shape[0]]
-    if len(start_pos2) >= ma.shape[1]:
-        start_pos2 = start_pos2[:ma.shape[1]]
     xmesh, ymesh = np.meshgrid(start_pos, start_pos2)
-<<<<<<< HEAD
-
-    img3 = axHeat2.pcolormesh(xmesh.T, ymesh.T, ma, vmin=args.vMin, vmax=args.vMax, cmap=cmap, norm=norm)
-=======
     # print(xmesh)
     # print(xmesh.T)
->>>>>>> 4878ffee
-
-    img3 = axHeat2.pcolormesh(ymesh, xmesh, ma, vmin=args.vMin, vmax=args.vMax, cmap=cmap, norm=pNorm)
+
+    img3 = axHeat2.pcolormesh(xmesh.T, ymesh.T, ma, vmin=args.vMin, vmax=args.vMax, cmap=cmap, norm=pNorm)
     # img3 = axHeat2.imshow(ma, cmap=cmap, vmin=args.vMin, vmax=args.vMax, interpolation='nearest', norm=pNorm)
     axHeat2.invert_yaxis()
     img3.set_rasterized(True)
@@ -358,32 +349,8 @@
             except:
                 pass
         if args.log1p:
-<<<<<<< HEAD
-            mat += 1
-        img = axis.imshow(mat, aspect='auto',
-                          interpolation='spline16',
-                          vmax=args.vMax, vmin=args.vMin, cmap=cmap,
-                          norm=norm,
-                          extent=[start[chrom_range[0]], end[chrom_range[1] - 1],
-                                  end[chrom_range[1] - 1], start[chrom_range[0]]])
-
-        img.set_rasterized(True)
-
-        xticks = axis.get_xticks()
-        if xticks[1] < 1e6:
-            xlabels = ["{:.0f}".format(int(x) / 1e3)
-                       for x in xticks]
-            xlabels[-2] = "{} Kb".format(xlabels[-2])
-        else:
-            xlabels = ["{:.0f}".format(int(x) / 1e6)
-                       for x in xticks]
-            xlabels[-2] = "{} Mb".format(xlabels[-2])
-
-        axis.set_xticklabels(xlabels, size='small')
-=======
             matrix += 1
             norm = LogNorm()
->>>>>>> 4878ffee
 
         pca = None
         if pPca:
@@ -397,8 +364,6 @@
                     args, cmap, xlabel=chrname, ylabel=chrname,
                     start_pos=None, start_pos2=None, pNorm=norm, pAxis=axis, pPca=pca)
 
-
-<<<<<<< HEAD
 def getRegion(args, ma):
     chrom = region_start = region_end = idx1 = start_pos1 = chrom2 = region_start2 = region_end2 = idx2 = start_pos2 = None
     chrom, region_start, region_end = translate_region(args.region)
@@ -411,46 +376,6 @@
         chrom = change_chrom_names(chrom)
 
         if type(next(iter(ma.interval_trees))) in [np.bytes_, bytes]:
-=======
-def main(args=None):
-    args = parse_arguments().parse_args(args)
-
-    ma = HiCMatrix.hiCMatrix(args.matrix)
-    if args.perChromosome and args.region:
-        sys.stderr.write('ERROR, choose from the option '
-                         '--perChromosome or --region, the two '
-                         'options at the same time are not '
-                         'compatible.')
-    if args.chromosomeOrder:
-        args.region = None
-        args.region2 = None
-
-        valid_chromosomes = []
-        invalid_chromosomes = []
-        args.chromosomeOrder = toBytes(args.chromosomeOrder)
-        for chrom in args.chromosomeOrder:
-            if chrom in ma.chrBinBoundaries:
-                valid_chromosomes.append(chrom)
-            else:
-                invalid_chromosomes.append(chrom)
-
-        ma.reorderChromosomes(valid_chromosomes)
-        if len(invalid_chromosomes) > 0:
-            sys.stderr.write("WARNING: The following chromosome/scaffold names were not found. Please check"
-                             "the correct spelling of the chromosome names. \n")
-            sys.stderr.write("\n".join(invalid_chromosomes))
-
-    ma.restoreMaskedBins()
-    if args.clearMaskedBins:
-        ma.maskBins(ma.nan_bins)
-
-    sys.stderr.write("min: {}, max: {}\n".format(ma.matrix.data.min(), ma.matrix.data.max()))
-    start_pos1 = None
-    start_pos2 = None
-    if args.region:
-        chrom, region_start, region_end = translate_region(args.region)
-        if type(next(iter(ma.interval_trees))) is np.bytes_:
->>>>>>> 4878ffee
             chrom = toBytes(chrom)
 
         if chrom not in list(ma.interval_trees):
@@ -465,7 +390,6 @@
     else:
         idx1, start_pos1 = zip(*[(idx, x[1]) for idx, x in enumerate(ma.cut_intervals) if x[0] == chrom and
                                  x[1] >= region_start and x[2] < region_end])
-<<<<<<< HEAD
     if args.region2:
         chrom2, region_start2, region_end2 = translate_region(args.region2)
         if type(next(iter(ma.interval_trees))) in [np.bytes_, bytes]:
@@ -473,13 +397,6 @@
         if chrom2 not in list(ma.interval_trees):
             chrom2 = change_chrom_names(chrom2)
             if type(next(iter(ma.interval_trees))) in [np.bytes_, bytes]:
-=======
-
-        if args.region2:
-            chrom2, region_start2, region_end2 = translate_region(args.region2)
-
-            if type(next(iter(ma.interval_trees))) is np.bytes_:
->>>>>>> 4878ffee
                 chrom2 = toBytes(chrom)
             if chrom2 not in list(ma.interval_trees):
                 exit("Chromosome name {} in --region2 not in matrix".format(change_chrom_names(chrom2)))
@@ -498,9 +415,13 @@
 
     return chrom, region_start, region_end, idx1, start_pos1, chrom2, region_start2, region_end2, idx2, start_pos2
 
-
 def main(args=None):
     args = parse_arguments().parse_args(args)
+    chrom = None
+    start_pos1 = None
+    chrom2 = None
+    start_pos2 = None
+    
     if args.perChromosome and args.region:
         sys.stderr.write('ERROR, choose from the option '
                          '--perChromosome or --region, the two '
@@ -531,9 +452,9 @@
         matrix = np.asarray(ma.matrix.todense().astype(float))
 
     else:
-<<<<<<< HEAD
         ma = HiCMatrix.hiCMatrix(args.matrix)
-
+        if args.clearMaskedBins:
+            ma.maskBins(ma.nan_bins)
         if args.chromosomeOrder:
             args.region = None
             args.region2 = None
@@ -546,21 +467,16 @@
                 else:
                     invalid_chromosomes.append(chrom)
 
-            ma.reorderChromosomes(valid_chromosomes)
+            
             if len(invalid_chromosomes) > 0:
                 sys.stderr.write("WARNING: The following chromosome/scaffold names were not found. Please check"
                                  "the correct spelling of the chromosome names. \n")
                 sys.stderr.write("\n".join(invalid_chromosomes))
-
-        if args.clearMaskedBins:
-            ma.maskBins(ma.nan_bins)
+            # ma.keepOnlyTheseChr(valid_chromosomes)
+            ma.reorderChromosomes(valid_chromosomes)
+        
 
         sys.stderr.write("min: {}, max: {}\n".format(ma.matrix.data.min(), ma.matrix.data.max()))
-=======
-        chrom = None
-        chrom2 = None
-        matrix = np.asarray(ma.getMatrix().astype(float))
->>>>>>> 4878ffee
 
         if args.region:
             chrom, region_start, region_end, idx1, start_pos1, chrom2, region_start2, region_end2, idx2, start_pos2 = getRegion(args, ma)
@@ -568,13 +484,13 @@
             matrix = np.asarray(ma.matrix[idx1, :][:, idx2].todense().astype(float))
 
         else:
-            # TODO make start_pos1
-            matrix = np.asanyarray(ma.getMatrix().astype(float))
+            matrix = np.asarray(ma.getMatrix().astype(float))
 
     matrix_length = len(matrix[0])
     for matrix_ in matrix:
         if not matrix_length == len(matrix_):
             print("NOT SAME LENGTH")
+
     cmap = cm.get_cmap(args.colorMap)
     sys.stderr.write("Nan values set to black\n")
     cmap.set_bad('black')
@@ -589,14 +505,15 @@
     else:
         norm = None
 
-        if args.log or args.log1p:
+        if args.log:
             mask = matrix == 0
             mask_nan = matrix == np.nan
             try:
                 matrix[mask] = matrix[mask == False].min()
                 matrix[mask_nan] = matrix[mask_nan == False].min()
-                matrix = np.log(matrix)
-            except:
+                if args.log:
+                    matrix = np.log(matrix)
+            except Exception:
                 pass
         if args.log1p:
             matrix += 1
@@ -604,24 +521,13 @@
 
         fig_height = 6
         height = 4.8 / fig_height
-        if args.whatToShow == 'both':
-            fig_width = 11
-            width = 4.9 / fig_width
-            left_margin = (1.0 - 2 * width) * 0.35
-        else:
-            fig_width = 7
-            width = 5.0 / fig_width
-            left_margin = (1.0 - width) * 0.4
+      
+        fig_width = 7
+        width = 5.0 / fig_width
+        left_margin = (1.0 - width) * 0.4
 
         fig = plt.figure(figsize=(fig_width, fig_height), dpi=args.dpi)
 
-<<<<<<< HEAD
-        if args.log:
-            mask = matrix == 0
-            matrix[mask] = matrix[mask == False].min()  # noqa: E712
-            # matrix = -1 *  np.log(matrix)
-            matrix = np.log(matrix)
-=======
         if args.pca:
             gs = gridspec.GridSpec(2, 2, height_ratios=[0.85, 0.15], width_ratios=[0.93, 0.07])
             gs.update(hspace=0.1)
@@ -634,34 +540,12 @@
         else:
             ax1 = None
         bottom = 0.8 / fig_height
->>>>>>> 4878ffee
-
-        if args.whatToShow == '3D':
-            position = [left_margin, bottom, width * 1.2, height * 1.2]
-            plotHeatmap3D(matrix, fig, position, args, cmap)
-
-        if args.whatToShow == 'both':
-            position = [left_margin, bottom, width * 1.2, height * 1.2]
-            plotHeatmap3D(matrix, fig, position, args, cmap)
-
-            left_margin2 = 5.5 / fig_width + left_margin
-            position = [left_margin2, bottom, width, height]
-            plotHeatmap(matrix, ma.chrBinBoundaries, fig, position, args,
-                        fig_width, cmap, pNorm=norm)
-
-        if args.whatToShow == 'heatmap':
-            position = [left_margin, bottom, width, height]
-<<<<<<< HEAD
-            if args.region:
-
-                plotHeatmap_region(matrix, ma.chrBinBoundaries, fig, position,
-                                   args, cmap, xlabel=chrom, ylabel=chrom2,
-                                   start_pos=start_pos1, start_pos2=start_pos2)
-=======
-            plotHeatmap(matrix, ma.chrBinBoundaries, fig, position,
-                        args, cmap, xlabel=chrom, ylabel=chrom2,
-                        start_pos=start_pos1, start_pos2=start_pos2, pNorm=norm, pAxis=ax1, pPca=pca)
->>>>>>> 4878ffee
+
+      
+        position = [left_margin, bottom, width, height]
+        plotHeatmap(matrix, ma.chrBinBoundaries, fig, position,
+                    args, cmap, xlabel=chrom, ylabel=chrom2,
+                    start_pos=start_pos1, start_pos2=start_pos2, pNorm=norm, pAxis=ax1, pPca=pca)
 
     plt.savefig(args.outFileName, dpi=args.dpi)
 
