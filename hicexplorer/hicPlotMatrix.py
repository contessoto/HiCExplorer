from __future__ import division

import sys
from hicmatrix import HiCMatrix
from hicexplorer.utilities import writableFile
from hicexplorer.utilities import toString, toBytes
from hicexplorer.utilities import enlarge_bins
from hicexplorer.utilities import change_chrom_names
from hicexplorer.utilities import remove_non_ascii
from hicexplorer.utilities import check_chrom_str_bytes
from hicexplorer.utilities import check_cooler


from hicexplorer._version import __version__
import numpy as np
import pyBigWig
from past.builtins import zip

import argparse
import matplotlib
matplotlib.use('Agg')
from matplotlib.colors import LogNorm
import matplotlib.pyplot as plt
import matplotlib.cm as cm
import matplotlib.gridspec as gridspec
from mpl_toolkits.axes_grid1 import make_axes_locatable

from collections import OrderedDict

import logging
log = logging.getLogger(__name__)

import warnings
warnings.simplefilter(action="ignore", category=RuntimeWarning)


def parse_arguments(args=None):
    parser = argparse.ArgumentParser(add_help=False,
                                     description='Creates a Heatmap of a HiC matrix.')

    parserRequired = parser.add_argument_group('Required arguments')

    # define the arguments
    parserRequired.add_argument('--matrix', '-m',
                                help='Path of the Hi-C matrix to plot.',
                                required=True)

    parserRequired.add_argument('--outFileName', '-out',
                                help='File name to save the image.',
                                type=writableFile,
                                required=True)

    parserOpt = parser.add_argument_group('Optional arguments')

    parserOpt.add_argument('--title', '-t',
                           help='Plot title.')

    parserOpt.add_argument('--scoreName', '-s',
                           help='Score name label for the heatmap legend.')

    parserOpt.add_argument('--perChromosome',
                           help='Instead of plotting the whole matrix, '
                           'each chromosome is plotted next to the other. '
                           'This parameter is not compatible with --region.',
                           action='store_true')

    parserOpt.add_argument('--clearMaskedBins',
                           help='If set, masked bins are removed from the matrix '
                           'and the nearest bins are extended to cover the empty space '
                           'instead of plotting black lines.',
                           action='store_true')

    parserOpt.add_argument('--chromosomeOrder',
                           help='Chromosomes and order in which the '
                           'chromosomes should be plotted. This option '
                           'overrides --region and --region2.',
                           nargs='+')

    parserOpt.add_argument('--region',
                           help='Plot only this region. The format is '
                           'chr:start-end The plotted region contains '
                           'the main diagonal and is symmetric unless '
                           '--region2 is given.'
                           )

    parserOpt.add_argument('--region2',
                           help='If given, then only the region defined by '
                           '--region and --region2 is given. The format '
                           'is the same as --region1.'
                           )

    parserOpt.add_argument('--log1p',
                           help='Plot the log1p of the matrix values.',
                           action='store_true')

    parserOpt.add_argument('--log',
                           help='Plot the *MINUS* log of the matrix values.',
                           action='store_true')

    parserOpt.add_argument('--colorMap',
                           help='Color map to use for the heatmap. Available '
                           'values can be seen here: '
                           'http://matplotlib.org/examples/color/colormaps_reference.html',
                           default='RdYlBu_r')

    parserOpt.add_argument('--vMin',
                           help='Minimum score value.',
                           type=float,
                           default=None)

    parserOpt.add_argument('--vMax',
                           help='Maximum score value.',
                           type=float,
                           default=None)

    parserOpt.add_argument('--dpi',
                           help='Resolution for the image in case the'
                           'ouput is a raster graphics image (e.g png, jpg).',
                           type=int,
                           default=72)

    parserOpt.add_argument('--bigwig',
                           help='Bigwig file to plot below the matrix. This can for '
                           'example be used to visualize A/B compartments or '
                           'ChIP-seq data.',
                           type=str,
<<<<<<< HEAD
                           default=None,
                           nargs='+')
    parserOpt.add_argument('--bigwigAdditionalVerticalAxis',
                           help='Add an additional axis to determine the values of a bigwig file in 2D better.',
                           action='store_true')
=======
                           default=None)
    parserOpt.add_argument('--vMinBigwig',
                           help='Minimum score value for bigwig.',
                           type=float,
                           default=None)

    parserOpt.add_argument('--vMaxBigWig',
                           help='Maximum score value for bigwig',
                           type=float,
                           default=None)
>>>>>>> 9c16c070
    parserOpt.add_argument('--flipBigwigSign',
                           help='The sign of the bigwig values are flipped. Useful if hicPCA gives inverted values.',
                           action='store_true')
    parserOpt.add_argument('--scaleFactorBigwig',
                           help='Scale the values of a bigwig file by the given factor.',
                           type=float,
                           default=1.0)
    parserOpt.add_argument('--loops',
                           help='Bedgraph file to plot detected long range contacts '
                           'from hicDetectLongRangeContacts.',
                           type=str,
                           default=None)
    parserOpt.add_argument('--help', '-h', action='help', help='show this help message and exit')

    parserOpt.add_argument('--version', action='version',
                           version='%(prog)s {}'.format(__version__))

    #  Used for automatic testing
    parserOpt.add_argument('--disable_tight_layout',
                           help=argparse.SUPPRESS,
                           action='store_true')

    return parser


def relabel_ticks(pXTicks):
    if pXTicks[-1] > 1.5e6:
        labels = ["{:.2f} ".format(x / 1e6)
                  for x in pXTicks]
        labels[-2] += " Mbp"
    elif pXTicks[-1] > 1500:
        labels = ["{:.0f}".format(x / 1e3)
                  for x in pXTicks]
        labels[-2] += " Kbp"
    else:
        labels = ["{:.2f} ".format((x))
                  for x in pXTicks]
        labels[-2] += " bp"
    return labels


def plotHeatmap(ma, chrBinBoundaries, fig, position, args, cmap, xlabel=None,
                ylabel=None, start_pos=None, start_pos2=None, pNorm=None, pAxis=None, pBigwig=None,
                pLoops=None, pHiCMatrix=None):
    log.debug("plotting heatmap")
    if ma.shape[0] < 5:
        # This happens when a tiny matrix wants to be plotted, or by using per chromosome and
        # a small chromosome (eg. contig) is present.
        # Otherwise, pcolormesh will throw an error if the matrix size is 1.
        chr_names = " ".join([toString(x) for x in chrBinBoundaries.keys()])
        log.info("Matrix for {} too small to plot. Matrix size: {}".format(chr_names, ma.shape))
        return
    if pAxis is not None:
        axHeat2 = pAxis
    else:
        axHeat2 = fig.add_axes(position)

    if args.title:
        axHeat2.set_title(toString(args.title))

    if start_pos2 is None:
        start_pos2 = start_pos

    xmesh, ymesh = np.meshgrid(start_pos, start_pos2)

    img3 = axHeat2.pcolormesh(xmesh.T, ymesh.T, ma, vmin=args.vMin, vmax=args.vMax, cmap=cmap, norm=pNorm)
    img3.set_rasterized(True)

    if args.region:
        xtick_lables = relabel_ticks(axHeat2.get_xticks())
        axHeat2.get_xaxis().set_tick_params(which='both', bottom='on', direction='out')
        axHeat2.set_xticklabels(xtick_lables, size='small', rotation=45)

        ytick_lables = relabel_ticks(axHeat2.get_yticks())
        axHeat2.get_yaxis().set_tick_params(which='both', bottom='on', direction='out')
        axHeat2.set_yticklabels(ytick_lables, size='small')
        xticks = [xtick_lables]
        """
        axHeat2.set_xticks([0, ma.shape[0]])
        axHeat2.set_xticklabels([args.region[1], args.region[2]], size=4, rotation=90)
        axHeat2.set_axis_off()
        """
    else:

        pos = 0
        ticks = []
        for chr_size in chrBinBoundaries.values():
            ticks.append(pos)
            pos += chr_size
        # ticks = [int(pos[0] + (pos[1] - pos[0]) / 2) for pos in itervalues(chrBinBoundaries)]
        labels = list(chrBinBoundaries)
        axHeat2.set_xticks(ticks)
        axHeat2.set_yticks(ticks)
        labels = toString(labels)
        xticks = [labels, ticks]

        if len(labels) > 20:
            axHeat2.set_xticklabels(labels, size=4, rotation=90)
            # axHeat2.set_xticklabels(labels, size=4)

            axHeat2.set_yticklabels(labels, size=4)

        else:
            axHeat2.set_xticklabels(labels, size=8)
            axHeat2.set_yticklabels(labels, size=8)

    if pBigwig is None:
        divider = make_axes_locatable(axHeat2)
        cax = divider.append_axes("right", size="2.5%", pad=0.09)
    else:
        cax = pBigwig['axis_colorbar']

    cbar = fig.colorbar(img3, cax=cax)

    cbar.solids.set_edgecolor("face")  # to avoid white lines in the color bar in pdf plots
    if args.scoreName:
        # cbar.ax.set_ylabel(args.scoreName, rotation=270, size=8)
        cbar.ax.set_ylabel(args.scoreName, size=8)


    if ylabel is not None:
        ylabel = toString(ylabel)
        axHeat2.set_ylabel(ylabel)

    if xlabel is not None:
        xlabel = toString(xlabel)
        axHeat2.set_xlabel(xlabel)
<<<<<<< HEAD
    if pLoops:
        log.debug('pLoops called')

        plotLongRangeContacts(axHeat2, pLoops, pHiCMatrix, args.region)
        # pLongRangeContacts=None, pHiCMatrix=None
        # plotLongRangeContacts(pAxis, pNameOfLongRangeContactsFile, pHiCMatrix)
    axHeat2.invert_yaxis()
    
    if pBigwig:
        axHeat2.xaxis.set_label_position("top")
        axHeat2.xaxis.tick_top()
        axis_bigwig = []
        vertical_flip = []
        if args.bigwigAdditionalVerticalAxis:
            axis_bigwig.append(pBigwig['axis'])
            # pBigwig['axis_vertical'].
            axis_bigwig.append(pBigwig['axis_vertical'])
            vertical_flip = [False, True]

        else:
            axis_bigwig.append(pBigwig['axis'])
            vertical_flip = [None, None]
        for i, _axis in enumerate(axis_bigwig): 
            if args.region:
                plotBigwig(_axis, pBigwig['args'].bigwig, pChromosomeSizes=chrBinBoundaries,
                        pRegion=pBigwig['args'].region, pXticks=xticks, pFlipBigwigSign=args.flipBigwigSign,
                        pScaleFactorBigwig=args.scaleFactorBigwig, pVertical=vertical_flip[i])
            else:
                plotBigwig(_axis, pBigwig['args'].bigwig, pXticks=xticks, pChromosomeSizes=chrBinBoundaries,
                        pFlipBigwigSign=args.flipBigwigSign, pScaleFactorBigwig=args.scaleFactorBigwig, pVertical=vertical_flip[i])
=======
    log.debug('foo')
    if pBigwig:
        axHeat2.xaxis.set_label_position("top")
        axHeat2.xaxis.tick_top()
        if args.region:
            log.debug('region')
            plotBigwig(pBigwig['axis'], pBigwig['args'].bigwig, pChromosomeSizes=chrBinBoundaries,
                       pRegion=pBigwig['args'].region, pXticks=xticks, pFlipBigwigSign=args.flipBigwigSign,
                       pScaleFactorBigwig=args.scaleFactorBigwig, pValueMin=args.vMinBigwig, pValueMax=args.vMaxBigwig)
        else:
            log.debug('else region')
            plotBigwig(pBigwig['axis'], pBigwig['args'].bigwig, pXticks=xticks, pChromosomeSizes=chrBinBoundaries,
                       pFlipBigwigSign=args.flipBigwigSign, pScaleFactorBigwig=args.scaleFactorBigwig, 
                       pValueMin=args.vMinBigwig, pValueMax=args.vMaxBigwig)
>>>>>>> 9c16c070


def translate_region(region_string):
    """
    Takes an string and returns a list
    of chrom, start, end.
    If the region string only contains
    the chrom, then start and end
    are set to a 0 and 1e15
    """

    if sys.version_info[0] == 2:
        region_string = region_string.translate(None, ",;!").replace("-", ":")
    if sys.version_info[0] == 3:
        # region_string = toBytes(region_string)
        region_string = region_string.replace(",", "")
        region_string = region_string.replace(";", "")
        region_string = region_string.replace("!", "")
        region_string = region_string.replace("-", ":")

    fields = region_string.split(":")
    chrom = fields[0]
    try:
        region_start = int(fields[1])
    except IndexError:
        region_start = 0
    try:
        region_end = int(fields[2])
    except IndexError:
        region_end = 1e15  # vert large number

    return chrom, region_start, region_end


def plotPerChr(hic_matrix, cmap, args, pBigwig):
    """
    plots each chromosome individually, one after the other
    in one row. scale bar is added at the end
    """
    from math import ceil
    chromosomes = hic_matrix.getChrNames()
    chrom_per_row = 5
    num_rows = int(ceil(float(len(chromosomes)) / chrom_per_row))
    num_cols = min(chrom_per_row, len(chromosomes))
    width_ratios = [1.0] * num_cols + [0.05]
    grids = gridspec.GridSpec(num_rows, num_cols + 1,
                              width_ratios=width_ratios,
                              height_ratios=[1] * num_rows)

    fig_height = 6 * num_rows
    fig_width = sum((np.array(width_ratios) + 0.05) * 6)

    fig = plt.figure(figsize=(fig_width, fig_height), dpi=args.dpi)

    chrom, start, end, _ = zip(*hic_matrix.cut_intervals)
    for idx, chrname in enumerate(chromosomes):
        log.debug('chrom: {}'.format(chrname))

        row = idx // chrom_per_row
        col = idx % chrom_per_row
        if pBigwig:
            inner_grid = gridspec.GridSpecFromSubplotSpec(2, 2, height_ratios=[0.85, 0.15], width_ratios=[0.93, 0.07],
                                                          subplot_spec=grids[row, col], wspace=0.1, hspace=0.1)
            axis = plt.subplot(inner_grid[0, 0])
            axis_eigenvector = plt.subplot(inner_grid[1, 0])
            axis_scale = plt.subplot(inner_grid[0, 1])

        else:
            axis = plt.subplot(grids[row, col])
            axis.set_title(toString(chrname))
        chrom_range = hic_matrix.getChrBinRange(chrname)
        matrix = np.asarray(hic_matrix.matrix[chrom_range[0]:chrom_range[1],
                                              chrom_range[0]:chrom_range[1]].todense().astype(float))

        norm = None
        if args.log or args.log1p:
            mask = matrix == 0
            mask_nan = np.isnan(matrix)
            mask_inf = np.isinf(matrix)
            log.debug("any nan {}".format(np.isnan(matrix).any()))
            log.debug("any inf {}".format(np.isinf(matrix).any()))

            try:
                matrix[mask] = np.nanmin(matrix[mask == False])
                matrix[mask_nan] = np.nanmin(matrix[mask_nan == False])
                matrix[mask_inf] = np.nanmin(matrix[mask_inf == False])

            except Exception:
                log.debug("Clearing of matrix failed.")
            log.debug("any nanafter remove of nan: {}".format(np.isnan(matrix).any()))
            log.debug("any inf after remove of inf: {}".format(np.isinf(matrix).any()))
        if args.log1p:
            matrix += 1
            norm = LogNorm()

        elif args.log:
            norm = LogNorm()

        bigwig_info = None
        if pBigwig:
            bigwig_info = {'args': args, 'axis': None, 'axis_colorbar': None, 'nan_bins': hic_matrix.nan_bins}
            bigwig_info['axis'] = axis_eigenvector
            bigwig_info['axis_colorbar'] = axis_scale

        chr_bin_boundary = OrderedDict()
        chr_bin_boundary[chrname] = hic_matrix.get_chromosome_sizes()[chrname]

        args.region = toString(chrname)
        chrom, region_start, region_end, idx1, start_pos1, chrom2, region_start2, region_end2, idx2, start_pos2 = getRegion(args, hic_matrix)
        plotHeatmap(matrix, chr_bin_boundary, fig, None,
                    args, cmap, xlabel=chrname, ylabel=chrname,
                    start_pos=start_pos1, start_pos2=start_pos2, pNorm=norm, pAxis=axis, pBigwig=bigwig_info)
    return fig


def getRegion(args, ma):
    chrom = region_start = region_end = idx1 = start_pos1 = chrom2 = region_start2 = region_end2 = idx2 = start_pos2 = None
    chrom, region_start, region_end = translate_region(args.region)

    chrom = check_chrom_str_bytes(ma.interval_trees, chrom)
    # if type(next(iter(ma.interval_trees))) in [np.bytes_, bytes]:
    #     chrom = toBytes(chrom)

    if chrom not in list(ma.interval_trees):

        chrom = change_chrom_names(chrom)

        chrom = check_chrom_str_bytes(ma.interval_trees, chrom)

        # if type(next(iter(ma.interval_trees))) in [np.bytes_, bytes]:
        #     chrom = toBytes(chrom)

        if chrom not in list(ma.interval_trees):
            exit("Chromosome name {} in --region not in matrix".format(change_chrom_names(chrom)))

    args.region = [chrom, region_start, region_end]
    is_cooler = check_cooler(args.matrix)
    if is_cooler:
        idx1, start_pos1 = zip(*[(idx, x[1]) for idx, x in enumerate(ma.cut_intervals) if x[0] == chrom and
                                 ((x[1] >= region_start and x[2] < region_end) or
                                  (x[1] < region_end and x[2] < region_end and x[2] > region_start) or
                                  (x[1] > region_start and x[1] < region_end))])
    else:
        idx1, start_pos1 = zip(*[(idx, x[1]) for idx, x in enumerate(ma.cut_intervals) if x[0] == chrom and
                                 x[1] >= region_start and x[2] < region_end])
    if hasattr(args, 'region2') and args.region2:
        chrom2, region_start2, region_end2 = translate_region(args.region2)
        chrom2 = check_chrom_str_bytes(ma.interval_trees, chrom2)

        # if type(next(iter(ma.interval_trees))) in [np.bytes_, bytes]:
        #     chrom2 = toBytes(chrom)
        if chrom2 not in list(ma.interval_trees):
            chrom2 = change_chrom_names(chrom2)
            chrom2 = check_chrom_str_bytes(ma.interval_trees, chrom2)

            # if type(next(iter(ma.interval_trees))) in [np.bytes_, bytes]:
            #     chrom2 = toBytes(chrom)
            if chrom2 not in list(ma.interval_trees):
                exit("Chromosome name {} in --region2 not in matrix".format(change_chrom_names(chrom2)))
        if is_cooler:
            idx2, start_pos2 = zip(*[(idx, x[1]) for idx, x in enumerate(ma.cut_intervals) if x[0] == chrom2 and
                                     ((x[1] >= region_start2 and x[2] < region_end2) or
                                      (x[1] < region_end2 and x[2] < region_end2 and x[2] > region_start2) or
                                      (x[1] > region_start2 and x[1] < region_end2))])
        else:
            idx2, start_pos2 = zip(*[(idx, x[1]) for idx, x in enumerate(ma.cut_intervals) if x[0] == chrom2 and
                                     x[1] >= region_start2 and x[2] < region_end2])
    else:
        idx2 = idx1
        chrom2 = chrom
        start_pos2 = start_pos1

    return chrom, region_start, region_end, idx1, start_pos1, chrom2, region_start2, region_end2, idx2, start_pos2


def main(args=None):
    args = parse_arguments().parse_args(args)
    if args.title:
        args.title = remove_non_ascii(args.title)

    chrom = None
    start_pos1 = None
    chrom2 = None
    start_pos2 = None

    if args.perChromosome and args.region:
        log.error('ERROR, choose from the option '
                  '--perChromosome or --region, the two '
                  'options at the same time are not '
                  'compatible.')
        exit(1)

    # if args.region and args.region2 and args.bigwig:
    #     log.error("Inter-chromosomal pca is not supported.")
    #     exit(1)
    # is_cooler = False
    # if args.matrix.endswith('.cool') or cooler.io.is_cooler(args.matrix) or'.mcool' in args.matrix:
    is_cooler = check_cooler(args.matrix)
    log.info("Cooler or no cooler: {}".format(is_cooler))
    open_cooler_chromosome_order = True
    if args.chromosomeOrder is not None and len(args.chromosomeOrder) > 1:
        open_cooler_chromosome_order = False

    if is_cooler and not args.region2 and open_cooler_chromosome_order:
        log.debug("Retrieve data from cooler format and use its benefits.")
        regionsToRetrieve = None
        if args.region:
            regionsToRetrieve = []
            regionsToRetrieve.append(args.region)
            # if args.region2:
            #     chrom2, region_start2, region_end2 = translate_region(args.region2)
            #     regionsToRetrieve.append(args.region2)
        if args.chromosomeOrder:
            args.region = None
            args.region2 = None
            regionsToRetrieve = args.chromosomeOrder

        ma = HiCMatrix.hiCMatrix(args.matrix, pChrnameList=regionsToRetrieve)
        log.debug('Shape {}'.format(ma.matrix.shape))
        if args.clearMaskedBins:
            ma.maskBins(ma.nan_bins)
            # to avoid gaps in the plot, bins flanking the masked bins
            # are enlarged
            new_intervals = enlarge_bins(ma.cut_intervals)
            ma.setCutIntervals(new_intervals)

        if args.region:
            chrom, region_start, region_end, idx1, start_pos1, chrom2, region_start2, region_end2, idx2, start_pos2 = getRegion(args, ma)

        matrix = np.asarray(ma.matrix.todense().astype(float))
        matrix_length = len(matrix[0])
        log.debug("Number of data points matrix_cool: {}".format(matrix_length))
    else:
        ma = HiCMatrix.hiCMatrix(args.matrix)
        if args.clearMaskedBins:
            ma.maskBins(ma.nan_bins)
            new_intervals = enlarge_bins(ma.cut_intervals)
            ma.setCutIntervals(new_intervals)
        if args.chromosomeOrder:
            args.region = None
            args.region2 = None

            valid_chromosomes = []
            invalid_chromosomes = []
            log.debug('args.chromosomeOrder: {}'.format(args.chromosomeOrder))
            log.debug("ma.chrBinBoundaries {}".format(ma.chrBinBoundaries))
            if sys.version_info[0] == 3:
                args.chromosomeOrder = toBytes(args.chromosomeOrder)
            for chrom in toString(args.chromosomeOrder):
                if chrom in ma.chrBinBoundaries:
                    valid_chromosomes.append(chrom)
                else:
                    invalid_chromosomes.append(chrom)

            if len(invalid_chromosomes) > 0:
                log.warning("WARNING: The following chromosome/scaffold names were not found. Please check"
                            "the correct spelling of the chromosome names. \n")
                log.warning("\n".join(invalid_chromosomes))
            ma.reorderChromosomes(valid_chromosomes)

        log.info("min: {}, max: {}\n".format(ma.matrix.data.min(), ma.matrix.data.max()))

        if args.region:
            chrom, region_start, region_end, idx1, start_pos1, chrom2, region_start2, region_end2, idx2, start_pos2 = getRegion(args, ma)

            matrix = np.asarray(ma.matrix[idx1, :][:, idx2].todense().astype(float))

        else:
            log.debug("Else branch")
            matrix = np.asarray(ma.getMatrix().astype(float))

    matrix_length = len(matrix[0])
    log.debug("Number of data points matrix: {}".format(matrix_length))

    for matrix_ in matrix:
        if not matrix_length == len(matrix_):
            log.error("Matrices do not have the same length: {} , {}".format(matrix_length, len(matrix_)))

    cmap = cm.get_cmap(args.colorMap)
    log.debug("Nan values set to black\n")
    cmap.set_bad('black')

    bigwig_info = None
    if args.bigwig:
        bigwig_info = {'args': args, 'axis': None, 'axis_colorbar': None, 'nan_bins': ma.nan_bins}

    if args.perChromosome:
        fig = plotPerChr(ma, cmap, args, pBigwig=bigwig_info)

    else:
        norm = None

        if args.log or args.log1p:
            mask = matrix == 0
            matrix[mask] = np.nanmin(matrix[mask == False])

            if np.isnan(matrix).any() or np.isinf(matrix).any():
                log.debug("any nan {}".format(np.isnan(matrix).any()))
                log.debug("any inf {}".format(np.isinf(matrix).any()))
                mask_nan = np.isnan(matrix)
                mask_inf = np.isinf(matrix)
                matrix[mask_nan] = np.nanmin(matrix[mask_nan == False])
                matrix[mask_inf] = np.nanmin(matrix[mask_inf == False])

        log.debug("any nan after remove of nan: {}".format(np.isnan(matrix).any()))
        log.debug("any inf after remove of inf: {}".format(np.isinf(matrix).any()))
        if args.log1p:
            matrix += 1
            norm = LogNorm()
        elif args.log:
            norm = LogNorm()

        if args.bigwig:
            # increase figure height to accommodate bigwig track
            fig_height = 8.5
        else:
            fig_height = 7
        height = 4.8 / fig_height

        fig_width = 8
        width = 5.0 / fig_width
        left_margin = (1.0 - width) * 0.5

        fig = plt.figure(figsize=(fig_width, fig_height), dpi=args.dpi)

        if args.bigwig:
            number_of_rows_plot = len(args.bigwig)
            bigwig_heights = [0.07] * number_of_rows_plot
            bigwig_height_ratio = 0.95 - (0.07 * number_of_rows_plot)
            if bigwig_height_ratio < 0.4:
                bigwig_height_ratio = 0.4
                _ratio = 0.6 / len(number_of_rows_plot)
                bigwig_heights = [_ratio] * number_of_rows_plot

            if args.bigwigAdditionalVerticalAxis:
                gs = gridspec.GridSpec(1 + len(args.bigwig), 3, height_ratios=[0.90, 0.1], width_ratios=[0.15, 0.82, 0.03])
                gs.update(hspace=0.05, wspace=0.05)
                bigwig_vertical_axis = plt.subplot(gs[0, 0])
                ax1 = plt.subplot(gs[0, 1])
                ax2 = plt.subplot(gs[1, 1])
                ax3 = plt.subplot(gs[0, 2])

                bigwig_info['axis'] = ax2
                bigwig_info['axis_colorbar'] = ax3
                bigwig_info['axis_vertical'] = bigwig_vertical_axis
            else:
                # [0.95 - (0.07 * number_of_rows_plot), *z_score_heights], width_ratios=[0.75, 0.25])
                gs = gridspec.GridSpec(1 + len(args.bigwig), 2, height_ratios=[0.95 - (0.07 * number_of_rows_plot), *bigwig_heights], width_ratios=[0.97, 0.03])
                gs.update(hspace=0.05, wspace=0.05)
                ax1 = plt.subplot(gs[0, 0])
                ax2_list = []
                for i in range(len(args.bigwig)):
                    ax2_list.append(plt.subplot(gs[1+i, 0]))
                # ax2 = plt.subplot(gs[1, 0])
                ax3 = plt.subplot(gs[0, 1])
                bigwig_info['axis'] = ax2_list
                bigwig_info['axis_colorbar'] = ax3
        else:
            ax1 = None
        bottom = 1.3 / fig_height

        if start_pos1 is None:
            start_pos1 = make_start_pos_array(ma)

        position = [left_margin, bottom, width, height]
        plotHeatmap(matrix, ma.get_chromosome_sizes(), fig, position,
                    args, cmap, xlabel=chrom, ylabel=chrom2,
                    start_pos=start_pos1, start_pos2=start_pos2, pNorm=norm, pAxis=ax1, pBigwig=bigwig_info,
                    pLoops=args.loops, pHiCMatrix=ma)

    if not args.disable_tight_layout:
        if args.perChromosome or args.bigwig:
            try:
                plt.tight_layout()
            except UserWarning:
                log.info("Failed to tight layout. Using regular plot.")
            except ValueError:
                log.info("Failed to tight layout. Using regular plot.")
    # plt.setp(bigwig_vertical_axis.get_xticklabels(), rotation=180)
    plt.savefig(args.outFileName, dpi=args.dpi)
    plt.close(fig)


def make_start_pos_array(ma):
    # makes an start_pos array that can be used
    # to plot the bins of the matrix using their real length
    # When the whole matrix wants to be plotted, the start_pos needs to be modified
    # such that at each chromosome start, the start_pos does not go back to zero and instead
    # is added

    chrom_sizes = ma.get_chromosome_sizes()
    prev_chrom = ma.cut_intervals[0][0]
    prev_chroms_sum = 0
    start_pos = []
    for (chrom, start, end, _) in ma.cut_intervals:
        if chrom != prev_chrom:
            prev_chroms_sum += chrom_sizes[prev_chrom]
            prev_chrom = chrom
        start_pos.append(start + prev_chroms_sum)
    return start_pos


<<<<<<< HEAD
def plotBigwig(pAxis, pNameOfBigwigList, pChromosomeSizes=None, pRegion=None, pXticks=None, pFlipBigwigSign=None, pScaleFactorBigwig=None, pVertical=False):
=======
def plotBigwig(pAxis, pNameOfBigwigList, pChromosomeSizes=None, pRegion=None, pXticks=None, pFlipBigwigSign=None, pScaleFactorBigwig=None,
                    pValueMin=None, pValueMax=None):
>>>>>>> 9c16c070
    log.debug('plotting eigenvector')
    

    # pNameOfBigwigList is not a list, but to make room for future options
    # requiring more than one bigwig file I set this to a list intentionally.
    # pNameOfBigwigList = [pNameOfBigwigList]
    for file in pNameOfBigwigList:
        file_format = file.split(".")[-1]
        if file_format != 'bigwig' and file_format != 'bw':
            log.error("Given files are not bigwig")
            exit(1)

    # for bigwig_file in pNameOfBigwigList:
    #     if bigwig_file.split('.')[-1] != file_format:
    #         log.error("Eigenvector input files have different formats.")
    #         exit()

    
    if file_format == "bigwig" or file_format == 'bw':
        for i, bigwigFile in enumerate(pNameOfBigwigList):
            x_values = []
            bigwig_scores = []
            pAxis[i].set_frame_on(False)
            if pVertical:
                pAxis[i].yaxis.set_visible(False)

            else:
                pAxis[i].xaxis.set_visible(False)
            bw = pyBigWig.open(bigwigFile)
            bigwig_scores = []
            if pRegion:
                chrom, region_start, region_end = pRegion
                # region_end could be a very large number returned by translate_region
                region_end = min(region_end, pChromosomeSizes[chrom])
                # log.info("chromosomes bigwig: {}".format(bw.chroms()))
                chrom = check_chrom_str_bytes(bw.chroms(), chrom)
                if chrom not in list(bw.chroms().keys()):
                    chrom = change_chrom_names(chrom)
                    if chrom not in list(bw.chroms().keys()):
                        log.info("bigwig file has no chromosome named: {}.".format(chrom))
                        return

                # the bigwig file may end before the region end, to avoid and error
                # the bigwig_end is set for the pyBigwig query
                bigwig_end = min(bw.chroms()[chrom], region_end)

                # TODO, this could be a parameters
                num_bins = min(1000, int(bigwig_end - region_start) / 10)

                scores_per_bin = np.array(bw.stats(chrom, region_start, bigwig_end, nBins=num_bins)).astype(float)
                if scores_per_bin is None:
                    log.info("Chromosome {} has no entries in bigwig file.".format(chrom))
                    return

                _x_vals = np.linspace(region_start, region_end, num_bins)
                assert len(_x_vals) == len(scores_per_bin)
                x_values.extend(_x_vals)
                bigwig_scores.extend(scores_per_bin)
                if pVertical:
                    pAxis.set_ylim(region_start, region_end)
                else:
                    pAxis[i].set_xlim(region_start, region_end)

            elif pChromosomeSizes:
                chrom_length_sum = 0
                for chrom in pChromosomeSizes:
                    chrom_ = check_chrom_str_bytes(bw.chroms(), chrom)

                    if chrom_ not in list(bw.chroms().keys()):
                        log.info("bigwig file as no chromosome named: {}.".format(chrom))
                        return
                    # chrom = check_chrom_str_bytes(pChromosomeSizes, chrom)
                    # set the bin size to approximately 100kb
                    # or to the chromosome size if this happens to be less than 100kb
                    chunk_size = min(1e5, pChromosomeSizes[chrom])
                    num_bins = int(pChromosomeSizes[chrom] / chunk_size)
                    scores_per_bin = np.array(bw.stats(chrom_, 0, pChromosomeSizes[chrom], nBins=num_bins)).astype(float)

                    if scores_per_bin is None:
                        log.info("Chromosome {} has no entries in bigwig file.".format(chrom))
                        return

                    _x_vals = np.linspace(chrom_length_sum, chrom_length_sum + pChromosomeSizes[chrom], num_bins)
                    assert len(_x_vals) == len(scores_per_bin)
                    x_values.extend(_x_vals)
                    bigwig_scores.extend(scores_per_bin)

                    chrom_length_sum += pChromosomeSizes[chrom]
                if pVertical:
                    pAxis.set_ylim(0, chrom_length_sum)
                else:
                    pAxis[i].set_xlim(0, chrom_length_sum)

            log.debug("Number of data points: {}".format(len(bigwig_scores)))

            if pFlipBigwigSign:
                log.info("Flipping sign of bigwig values.")
                bigwig_scores = np.array(bigwig_scores)
                bigwig_scores *= -1
            if pScaleFactorBigwig is not None and pScaleFactorBigwig != 1.0:
                log.info("Scaling bigwig values.")
                bigwig_scores = np.array(bigwig_scores)
                bigwig_scores *= pScaleFactorBigwig
            if pValueMin is not None or pValueMax is not None:
                bigwig_scores = bigwig_scores.clip(pValueMin, pValueMax)

            if x_values is not None and bigwig_scores is not None:
                if pVertical:
                    pAxis.fill_between(np.flip(bigwig_scores, 0), x_values, edgecolor='none')
                else:
                    pAxis[i].fill_between(x_values, 0, bigwig_scores, edgecolor='none')
      


def plotLongRangeContacts(pAxis, pNameOfLongRangeContactsFile, pHiCMatrix, pRegion):

    x_list = []
    y_list = []
    with open(pNameOfLongRangeContactsFile, 'rb') as file:
        for line in file.readlines():
            line = toString(line)
            fields = line.strip().split('\t')
            try:
                chrom_X, start_X, end_X = fields[0:3]
                chrom_Y, start_Y, end_Y = fields[3:6]
                if chrom_X != pRegion[0] or chrom_Y != pRegion[0]:
                    log.debug('wrong region')
                    continue
                x = int(start_X)
                y = int(start_Y)


                # if int(pRegion[1]) > x or int(pRegion[1]) > x:
                #     continue
                # if int(pRegion[2]) > y or int(pRegion[2]) > x:
                #     continue

                x_list.append(x)
                y_list.append(y)
            except:
                pass
        log.debug('region 1 {} region2 {}'.format(pRegion[1], pRegion[2]))
        pAxis.set_xlim(int(pRegion[1]), int(pRegion[2]))
        pAxis.set_ylim(int(pRegion[1]), int(pRegion[2]))
        log.debug('Size of x_list {}'.format(len(x_list)))
        log.debug('Size of y_list {}'.format(len(y_list)))

        pAxis.plot(x_list, y_list, 'ro', lw=2)<|MERGE_RESOLUTION|>--- conflicted
+++ resolved
@@ -124,13 +124,11 @@
                            'example be used to visualize A/B compartments or '
                            'ChIP-seq data.',
                            type=str,
-<<<<<<< HEAD
                            default=None,
                            nargs='+')
     parserOpt.add_argument('--bigwigAdditionalVerticalAxis',
                            help='Add an additional axis to determine the values of a bigwig file in 2D better.',
                            action='store_true')
-=======
                            default=None)
     parserOpt.add_argument('--vMinBigwig',
                            help='Minimum score value for bigwig.',
@@ -141,7 +139,6 @@
                            help='Maximum score value for bigwig',
                            type=float,
                            default=None)
->>>>>>> 9c16c070
     parserOpt.add_argument('--flipBigwigSign',
                            help='The sign of the bigwig values are flipped. Useful if hicPCA gives inverted values.',
                            action='store_true')
@@ -269,7 +266,6 @@
     if xlabel is not None:
         xlabel = toString(xlabel)
         axHeat2.set_xlabel(xlabel)
-<<<<<<< HEAD
     if pLoops:
         log.debug('pLoops called')
 
@@ -296,26 +292,12 @@
             if args.region:
                 plotBigwig(_axis, pBigwig['args'].bigwig, pChromosomeSizes=chrBinBoundaries,
                         pRegion=pBigwig['args'].region, pXticks=xticks, pFlipBigwigSign=args.flipBigwigSign,
-                        pScaleFactorBigwig=args.scaleFactorBigwig, pVertical=vertical_flip[i])
+                        pScaleFactorBigwig=args.scaleFactorBigwig, pVertical=vertical_flip[i],
+                        pValueMin=args.vMinBigwig, pValueMax=args.vMaxBigwig)
             else:
                 plotBigwig(_axis, pBigwig['args'].bigwig, pXticks=xticks, pChromosomeSizes=chrBinBoundaries,
-                        pFlipBigwigSign=args.flipBigwigSign, pScaleFactorBigwig=args.scaleFactorBigwig, pVertical=vertical_flip[i])
-=======
-    log.debug('foo')
-    if pBigwig:
-        axHeat2.xaxis.set_label_position("top")
-        axHeat2.xaxis.tick_top()
-        if args.region:
-            log.debug('region')
-            plotBigwig(pBigwig['axis'], pBigwig['args'].bigwig, pChromosomeSizes=chrBinBoundaries,
-                       pRegion=pBigwig['args'].region, pXticks=xticks, pFlipBigwigSign=args.flipBigwigSign,
-                       pScaleFactorBigwig=args.scaleFactorBigwig, pValueMin=args.vMinBigwig, pValueMax=args.vMaxBigwig)
-        else:
-            log.debug('else region')
-            plotBigwig(pBigwig['axis'], pBigwig['args'].bigwig, pXticks=xticks, pChromosomeSizes=chrBinBoundaries,
-                       pFlipBigwigSign=args.flipBigwigSign, pScaleFactorBigwig=args.scaleFactorBigwig, 
-                       pValueMin=args.vMinBigwig, pValueMax=args.vMaxBigwig)
->>>>>>> 9c16c070
+                        pFlipBigwigSign=args.flipBigwigSign, pScaleFactorBigwig=args.scaleFactorBigwig, pVertical=vertical_flip[i],
+                        pValueMin=args.vMinBigwig, pValueMax=args.vMaxBigwig)
 
 
 def translate_region(region_string):
@@ -718,12 +700,8 @@
     return start_pos
 
 
-<<<<<<< HEAD
-def plotBigwig(pAxis, pNameOfBigwigList, pChromosomeSizes=None, pRegion=None, pXticks=None, pFlipBigwigSign=None, pScaleFactorBigwig=None, pVertical=False):
-=======
-def plotBigwig(pAxis, pNameOfBigwigList, pChromosomeSizes=None, pRegion=None, pXticks=None, pFlipBigwigSign=None, pScaleFactorBigwig=None,
+def plotBigwig(pAxis, pNameOfBigwigList, pChromosomeSizes=None, pRegion=None, pXticks=None, pFlipBigwigSign=None, pScaleFactorBigwig=None, pVertical=False,
                     pValueMin=None, pValueMax=None):
->>>>>>> 9c16c070
     log.debug('plotting eigenvector')
     
 
