--- conflicted
+++ resolved
@@ -59,13 +59,7 @@
                 # pearsonr returns two values, the first is the
                 # correlation, the second is a pvalue.
                 pMa[row, col] = pearsonr(np.asarray(matrix[row, :])[0], np.asarray(matrix[:, col].T)[0])[0]
-<<<<<<< HEAD
             except Exception:
-=======
-            except:
-                print("exception")
-
->>>>>>> 4878ffee
                 continue
 
     # print("pMa", pMa)
