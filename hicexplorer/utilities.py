from __future__ import division
import sys
import time
import numpy as np
import scipy.stats
import scipy.sparse
import argparse
from matplotlib import use as mplt_use
mplt_use('Agg')

from hicexplorer.HiCMatrix import hiCMatrix

import logging
log = logging.getLogger(__name__)


def writableFile(string):
    try:
        open(string, 'w').close()
    except IOError:
        msg = "{} file can be opened for writing".format(string)
        log.debug(msg)
        raise argparse.ArgumentTypeError(msg)
    return string


def mylog(data):
    return np.log(data + 1)


def getZscores(hicma):
    return transformMatrix(hicma, 'z-score')


def getTscores(hicma):
    return transformMatrix(hicma, 't-score')


def getResiduals(hicma):
    return transformMatrix(hicma, 'residuals')


def getObsExp(hicma):
    return transformMatrix(hicma, 'obs/exp')


def getPearson(matrix):
    matrix = convertNansToZeros(matrix).todense()
    from scipy.stats import pearsonr
    from scipy.sparse import csr_matrix
    numRows, numCols = matrix.shape
    # create matrix to hold computed pval
    pMa = np.zeros(shape=(numCols, numRows))
    pMa[:, :] = 0
    for row in range(numRows):
        if row % 10 == 0:
            log.debug("{} rows processed ({:.2f})\n".format(row, float(row) / numRows))
        for col in range(numCols):
            if not np.isnan(pMa[col, row]):
                pMa[row, col] = pMa[col, row]
                continue
            try:
                # pearsonr returns two values, the first is the
                # correlation, the second is a pvalue.
                pMa[row, col] = pearsonr(np.asarray(matrix[row, :])[0], np.asarray(matrix[:, col].T)[0])[0]
            except Exception:
                continue

    return convertNansToZeros(csr_matrix(pMa)).todense()


def transformMatrix(hicma, method, per_chr=False, original_matrix=None, depth_in_bins=None):
    methods_avail = {'residuals': _residuals, 'obs/exp': _obsExp,
                     'z-score': _zscore, 't-score': _tscore,
                     'p-value': _pvalue, 'nbinom-p-value': _nbinomPvalue,
                     'nbinom-expected': _nbinomExpected,
                     'log-norm': _lognormPvalue,
                     'chi-squared': _chi2Pvalue}

    counts_by_distance, cut_intervals = hicma.getCountsByDistance(per_chr=per_chr)
    if method in ['nbinom-p-value', 'nbinom-expected', 'nbinom-est-dist']:
        size, prob = fitNegBinom_Rserve(counts_by_distance, per_chr=per_chr,
                                        plot_distribution=True)
    elif method == 'log-norm':
        mu_, sigma = fitDistribution(counts_by_distance, 'lognorm')
    else:
        if per_chr:
            mu_ = {}
            sigma = {}
            n_value = {}
            for chrom in list(counts_by_distance):
                mu_[chrom] = dict([(x, np.mean(counts_by_distance[chrom][x]))
                                   for x in counts_by_distance[chrom]])
                sigma[chrom] = dict([(x, np.std(counts_by_distance[chrom][x]))
                                     for x in counts_by_distance[chrom]])
                n_value[chrom] = dict([(x, len(counts_by_distance[chrom][x]))
                                       for x in counts_by_distance[chrom]])
        else:
            mu_ = dict([(x, np.mean(counts_by_distance[x]))
                        for x in counts_by_distance])
            sigma = dict([(x, np.std(counts_by_distance[x]))
                          for x in counts_by_distance])
            n_value = dict([(x, len(counts_by_distance[x]))
                            for x in counts_by_distance])

    # use only the upper half of the matrix
    triu_ma = scipy.sparse.triu(hicma.matrix, format='coo')
    if original_matrix:
        orig_ma = original_matrix.matrix
        if per_chr:
            noise_level = {}
            for chrom in list(counts_by_distance):
                chr_range = original_matrix.getChrBinRange(chrom)
                chr_submatrix = orig_ma[chr_range[0]:chr_range[1],
                                        chr_range[0]:chr_range[1]]
                noise_level[chrom] = np.median(chr_submatrix.data)
        else:
            noise_level = np.median(orig_ma.data)

        log.debug('noise error set to {}\n'.format(noise_level))
    else:
        noise_level = None
    log.debug("finish computing fitting parameters")

    ########################
    # after the distributions are fitted
    # now the matrix values are evaluated
    if method == 'nbinom-est-dist':
        triu_ma = nbinom_est_dist(size, prob, triu_ma, hicma.cut_intervals)

    else:
        under_noise = 0
        dist_list, chrom_list = hiCMatrix.getDistList(triu_ma.row, triu_ma.col, cut_intervals)

        assert len(dist_list) == len(triu_ma.data), "lists not of equal size"
        susprow_list = []
        suspcol_list = []
        transf_ma = np.zeros(len(triu_ma.data))
        start_time = time.time()
        # transform each value  of the data matrix to p-value, obs/exp, correlation etc.
        log.debug("computing transform values\n")
        for idx, data in enumerate(triu_ma.data):
            # skip if original value is less than noise level
            if noise_level:
                if per_chr:
                    if dist_list[idx] == -1:
                        continue
                    elif (orig_ma[triu_ma.row[idx],
                                  triu_ma.col[idx]] <=
                          noise_level[chrom_list[idx]]):
                        under_noise += 1
                        continue
                elif orig_ma[triu_ma.row[idx],
                             triu_ma.col[idx]] <= noise_level:
                    under_noise += 1
                    continue

            if method in ['nbinom-p-value', 'nbinom-expected']:
                if dist_list[idx] == -1:
                    continue
                if per_chr:
                    transf_ma[idx] = methods_avail[method](
                        data,
                        size[chrom_list[idx]][dist_list[idx]],
                        prob[chrom_list[idx]][dist_list[idx]])
                else:
                    transf_ma[idx] = methods_avail[method](data,
                                                           size[dist_list[idx]],
                                                           prob[dist_list[idx]])
                if data > 3 * orig_ma[triu_ma.row[idx], triu_ma.col[idx]]:
                    log.debug("skipping p-value {} for "
                              "value {} at {}, norm-value {}\n".
                              format(transf_ma[idx], chrom_list[idx],
                                     orig_ma[triu_ma.row[idx],
                                             triu_ma.col[idx]], data))
                    continue
                if transf_ma[idx] > 4.5 and \
                        data > 2 * orig_ma[triu_ma.row[idx], triu_ma.col[idx]]:
                    susprow = triu_ma.row[idx]
                    suspcol = triu_ma.col[idx]
                    log.debug("suspicious p-value {} for "
                              "value {} at {}, norm-value {}\n".
                              format(transf_ma[idx], chrom_list[idx],
                                     orig_ma[susprow, suspcol], data))
                    susprow_list.append(susprow)
                    suspcol_list.append(suspcol)

            if method in ['obs/exp', 'residuals']:
                if per_chr:
                    if dist_list[idx] == -1:
                        continue
                    fit_mu = mu_[chrom_list[idx]]
                else:
                    fit_mu = mu_

                transf_ma[idx] = methods_avail[method](data,
                                                       fit_mu[dist_list[idx]])

            else:
                if per_chr:
                    if dist_list[idx] == -1:
                        continue
                    fit_mu = mu_[chrom_list[idx]]
                    fit_sigma = sigma[chrom_list[idx]]
                    fit_n = n_value[chrom_list[idx]]
                else:
                    fit_mu = mu_
                    fit_sigma = sigma
                    fit_n = n_value

                transf_ma[idx] = methods_avail[method](data,
                                                       fit_mu[dist_list[idx]],
                                                       fit_sigma[dist_list[idx]],
                                                       fit_n[dist_list[idx]])

            if idx > 0 and (idx == 10000 or idx % 500000 == 0):
                endtime = time.time()
                estimated = (float(len(transf_ma) - idx) *
                             (endtime - start_time)) / idx
                mmin, sec = divmod(estimated, 60)
                hour, mmin = divmod(mmin, 60)
                log.debug("iteration: {} Estimated remaining time "
                          "{:.0f}:{:.0f}:{:.0f}".format(idx, hour, mmin, sec))

        """
        print "problematic bins:"
        for uniq in np.concatenate([susprow_list, suspcol_list]):
            print hicma.cut_intervals[uniq]
        """
        # set the new values back into the original matrix
        triu_ma.data = transf_ma
        # fill the lower triangle
        triu_ma = triu_ma + scipy.sparse.triu(triu_ma, 1).T
        triu_ma = triu_ma.tocsr()
        triu_ma.eliminate_zeros()

    return triu_ma


def nbinom_est_dist(size, prob, triu_ma, cut_intervals):
    # compute a mapping from mean to distance
    mean2dist = {'mean': [], 'dist': []}
    for dist in np.sort(list(size)):
        mean = scipy.stats.nbinom.mean(size[dist], prob[dist])
        if not np.isnan(mean):
            mean2dist['mean'].append(mean)
            mean2dist['dist'].append(dist)
    mean2dist['mean'] = np.array(mean2dist['mean'])
    mean2dist['dist'] = np.array(mean2dist['dist'])

    # the values have to be computed for all the
    # matrix excepting inter chromosome
    row, col = np.triu_indices(triu_ma.shape[0])
    dist_list, chrom_list = hiCMatrix.getDistList(row, col,
                                                  cut_intervals)
    triu_ma = triu_ma.tolil()
    transf_ma = np.zeros(len(dist_list))
    for idx, orig_dist in enumerate(dist_list):
        if orig_dist == -1:
            continue
        data = triu_ma[row[idx], col[idx]]
        try:
            size[orig_dist]
        except KeyError:
            continue
        if _nbinomPvalue(data,
                         size[orig_dist],
                         prob[orig_dist]) < 5:
            # pass
            continue

        # get largest closest mean
        if data > mean2dist['mean'].max() or \
                data < mean2dist['mean'].min():
            dist = orig_dist
        else:
            try:
                mean_idx = np.flatnonzero(data < mean2dist['mean'])[-1]
                dist = mean2dist['dist'][mean_idx]
            except IndexError:
                dist = orig_dist

        # min distance should be 1, otherwise the
        # sparse matrix will treat nans as cero distance
        transf_ma[idx] = dist_list[idx] - dist
        transf_ma[idx] = dist

    # set the new values back into the original matrix
    triu_ma = scipy.sparse.coo_matrix((transf_ma, (row, col)), shape=triu_ma.shape)
    # fill the lower triangle
    triu_ma = triu_ma + scipy.sparse.triu(triu_ma, 1).T
    triu_ma = triu_ma.tocsr()
    triu_ma.eliminate_zeros()

    return triu_ma


def applyFdr(matrix):
    """
    compute false discovery rate
    but only for half the symmetric matrix

    :param: matrix a sparse matrix
    """
    # use only the upper half of the matrix
    mat = scipy.sparse.triu(matrix)
    # exp is required because the matrix contains
    # -log(pvalues)
    mat.data = -np.log(_fdr(np.exp(-mat.data)))
    mat = mat + scipy.sparse.triu(mat, 1).T

    return mat


def _fdr(pvalues):
    """
    Code translated from the R function
    p.adjust(pvalues, method='fdr')

    :param: list of pvalues
    """
    len_pvals = len(pvalues)
    if len_pvals <= 1:
        return pvalues
    i = np.arange(1, len_pvals + 1)[::-1]
    order = np.argsort(pvalues)[::-1]
    rorder = np.argsort(order)

    # clip values bigger than 1 or smaller than 0
    return np.clip(float(len_pvals) / i * pvalues[order], 0, 1)[rorder]


def fitNegBinom_Rserve(countsByDistance, plot_distribution=False,
                       per_chr=False):
    """
    Fits a negative binomial distribution to the counts
    found at each different distance.

    The fitting is attempted first using a python method, and
    if this fails R is used through Rserve.

    For the fitting, the outliers are removed. Outliers are
    defined as those having a z-score higher than 3.4. This
    number as defined after exploring different values
    of z-scores and estimating the best goodness of fit.
    The Hi-C data is expected to contain outliers but they
    are problematic to fit and test the goodness of fit of a
    distribution, that's why there are removed.
    """

    # if the counts are per chromosome,
    # use the function recursively
    if per_chr:
        size = {}
        prob = {}
        for chrom in list(countsByDistance):
            log.info('computing negative binomial for '
                     '{}\n'.format(chrom))
            size[chrom], prob[chrom] = \
                fitNegBinom_Rserve(countsByDistance[chrom],
                                   plot_distribution=plot_distribution)
        return size, prob

    import pyRserve
    import matplotlib.pyplot as plt
    try:
        conn = pyRserve.connect()
        conn.r('library("MASS")')

    except Exception:
        log.exception("Could not connect to Rserve. Check that Rserve is up and running")
        exit(1)
    size = {}
    mu = {}
    prob = {}
    pval = {}
    good = 0
    bad = 0

    for dist in np.sort(list(countsByDistance)):
        if dist == -1:  # skip intra chromosomal counts
            continue
        size[dist] = np.nan
        mu[dist] = np.nan
        prob[dist] = np.nan
        if sum(countsByDistance[dist]) == 0.0:
            log.debug("no counts for bins at distance {}".format(dist))
            continue
        if np.any(np.isnan(countsByDistance[dist])) is True:
            log.error("matrix contains NaN values\n")

        counts = remove_outliers(countsByDistance[dist])
        if len(counts) <= 20:
            continue
        # the values in countsByDistance of a corrected matrix
        # are float values, but integers are needed for
        # the negative binomial fitting in R.
        counts_int = np.round(counts).astype('int')

        # try first using the python fit for the
        # negative binomial
        try:
            size[dist], prob[dist] = fit_nbinom(counts)
        except ValueError:
            # try with R..
            try:
                res = conn.r.fitdistr(counts_int, 'negative binomial')
            except Exception:
                continue
            size[dist] = res[0]['size']
            mu[dist] = res[0]['mu']

            if np.isnan(size[dist]) or np.isnan(mu[dist]):
                log.debug("for dist={}, size={}, mu={}, "
                          "len={}\n".format(dist, size[dist],
                                            mu[dist], len(counts)))
                continue

            # The output from 'fitdistr' are size and mu.
            # but the scipy function that is based on the negative binomial
            # needs size and probability as parameters. However,
            # prob = size / ( size + mu )
            prob[dist] = size[dist] / (size[dist] + mu[dist])

        log.info(".")  # print a . to show progress

        # evaluate fit of the counts distribution with respect to
        # the negative binomial  distribution using the parameters
        # returned by R
        fitted_dist = scipy.stats.nbinom.rvs(size[dist],
                                             prob[dist],
                                             size=len(counts) * 2)
        pval[dist] = scipy.stats.ks_2samp(counts_int,
                                          fitted_dist)[1]

#        pval[dist] = scipy.stats.wilcoxon(counts, fitted_dist)[1]
        if pval[dist] < 0.01:
            bad += 1
            log.debug(
                "\nThe fit p-value {} for {} is too low to consider "
                "the distribution negative binomial".format(
                    pval[dist], dist))
        else:
            good += 1

        if (plot_distribution and
                dist in [50000] + range(0, max(list(countsByDistance)), 1000000)):
            # actual and fitted distributions are plotted
            # next to each other

            diff = counts.max() - counts.min()
            if diff >= 1000:
                nbins = 50
            elif 1000 > diff >= 100:
                nbins = 30
            elif 100 > diff >= 50:
                nbins = diff / 2
            else:
                nbins = (counts.max() - counts.min())
            freq, bins = np.histogram(counts.astype(int), nbins,
                                      normed=True)
            plt.hist(counts, bins, linewidth=0.1, alpha=0.8, normed=True)
            # plt.hist(fitted_dist, bins, histtype='step', linestyle='solid',
            #          linewidth=1.5, color='black', normed=True)
            pdf_fitted = scipy.stats.nbinom.pmf(bins.astype('int'),
                                                size[dist],
                                                prob[dist])
            plt.plot(bins.astype(int), pdf_fitted,
                     label='fitted nbinom gf={:.3f}'.format(pval[dist]))

            fig_name = '/tmp/fitt_{}_{}.png'.format('nbinom', dist)
            plt.title('{} bp; size: {}, prob: {}'.format(dist,
                                                         size[dist],
                                                         prob[dist]))
            plt.ylim(0, np.max(freq) + np.max(freq) * 0.2)
            plt.legend()
            plt.savefig(fig_name, dpi=200)
            plt.close()
            log.debug("check {}".format(fig_name))

    log.debug("good {}, bad {}\n".format(good, bad))

    return size, prob


def fitNegBinom(countsByDistance):
    """
    Replaced by fitNegBinom_Rserve
    Returns a tuple of two dictionaries,
    one contains the size fit and the
    other the probability
    """
    log.debug("fit neg binom")
    size = {}
    mu = {}
    prob = {}
    pval = {}
    for dist in countsByDistance:
        size[dist] = np.nan
        mu[dist] = np.nan
        prob[dist] = np.nan
        if sum(countsByDistance[dist]) == 0.0:
            log.debug("no counts for bins at distance {}".format(dist))
            continue
        if len(countsByDistance[dist]) <= 2:
            continue
        # the values in countsByDistance of a corrected matrix
        # are float values, but integers are needed for
        # the negative binomial.
        counts = np.rint(countsByDistance[dist]).astype('int')
        try:
            size[dist], prob[dist] = fit_nbinom(counts)
        except ValueError as error:
            log.debug("could not compute pval for dist={}. "
                      "Message:\n {}".format(dist, error))

        if np.isnan(size[dist]) or np.isnan(prob[dist]):
            log.debug("for dist={}, size={}, prob={}, len={}".format(dist,
                                                                     size[dist],
                                                                     prob[dist],
                                                                     len(counts)))
        else:
            # evaluate fit of the counts distribution with respect to the
            # negative binomial distribution using the parameters returned by R
            pval[dist] = scipy.stats.wilcoxon(
                counts,
                scipy.stats.nbinom.rvs(size[dist],
                                       prob[dist],
                                       size=len(counts)))[1]
            if pval[dist] < 0.001:
                log.debug("problem with {} when fitting a negative binomial. "
                          "The fit p-value ({}) is too low to consider the "
                          "distribution negative binomial".format(dist, pval[dist]))

    return (size, prob)


def fitDistribution(countsByDistance, distribution, plot_distribution=False):
    """
    Generic method to fit continuous
    distributions to the  Hi-C countsByDistance
    The distribution names are the ones supported
    by scipy.
    """
    mu = {}
    sigma = {}
    pval = {}
    good = 0
    bad = 0
    good_nb = 0
    bad_nb = 0
    import pyRserve
    try:
        conn = pyRserve.connect()
        conn.r('library("MASS")')
    except Exception:
        log.exception("Could not connect to Rserve. Check that Rserve is up and running")
        exit(1)

    for distnc in np.sort(list(countsByDistance)):
        if distnc == -1:  # skip intra chromosomal counts
            continue
        if sum(countsByDistance[distnc]) == 0.0:
            log.debug("no counts for bins at distance {}".format(distnc))
            continue
        if len(countsByDistance[distnc]) <= 2:
            continue
        log.info('.')
        # TEMP code to compare with negative binomial ###

        # the values in countsByDistance of a corrected matrix
        # are float values, but integers are needed for
        # the negative binomial.

        counts_nb = remove_outliers(np.round(countsByDistance[distnc]).astype('int'))

        # try first using the python fit for the
        # negative binomial
        try:
            size, prob = fit_nbinom(remove_outliers(countsByDistance[distnc]))
        except ValueError:
            # try with R..
            res = conn.r.fitdistr(counts_nb, 'negative binomial')
            size = res[0]['size']
            mu_ = res[0]['mu']

            if np.isnan(size) or np.isnan(mu_):
                log.debug("for dist={}, size={}, mu={}, len={}".format(
                    distnc, size, mu_, len(counts_nb)))
                continue

            prob = size / (size + mu_)
        nbin = scipy.stats.nbinom(size, prob)
        #####

        counts = remove_outliers(countsByDistance[distnc])
        counts[counts == 0] = 0.01
        dist = getattr(scipy.stats, distribution)
        param = dist.fit(counts, floc=0)
        if np.any(np.isnan(param)):
            log.debug('\n{} no params computed'.format(distnc))
            import ipdb
            ipdb.set_trace()
        mu[distnc] = param[-1]
        sigma[distnc] = param[0]

        # estimate the goodness of fit pvalue
        fitted_dist = dist.rvs(*param[:-2],
                               loc=param[-2], scale=param[-1],
                               size=len(counts) * 2)
        pval[distnc] = scipy.stats.ks_2samp(counts,
                                            fitted_dist)[1]
        fitted_dist_nb = scipy.stats.nbinom.rvs(size,
                                                prob,
                                                size=len(counts_nb) * 2)

        pval_nb = scipy.stats.ks_2samp(counts_nb,
                                       fitted_dist_nb)[1]
        if pval[distnc] < 0.01:
            bad += 1
        else:
            good += 1

        if pval_nb < 0.01:
            bad_nb += 1
        else:
            good_nb += 1
        if pval[distnc] < 0.01:
            log.warning("\nproblem with {}, p-value for "
                        "{} fit: {} (NB fit: {})".format(distnc,
                                                         distribution,
                                                         pval[distnc],
                                                         pval_nb))

        if (plot_distribution and
                distnc in range(50000, max(countsByDistance.keys()), 500000)):

            import matplotlib.pyplot as plt
            freq, bins = np.histogram(counts, 30,
                                      normed=True)
            plt.close()  # to avoid overlaps
            plt.hist(counts, bins, linewidth=0.1, alpha=0.8, normed=True)
#            plt.hist(fitted_dist, bins, histtype='step', linestyle='solid',
#                      linewidth=1.5, color='black', normed=True)
#            plt.hist(fitted_dist_nb, bins, histtype='step', linestyle='solid',
#                      linewidth=1.5, color='grey', normed=True)
            pdf_fitted = dist.pdf(bins,
                                  *param[:-2],
                                  loc=param[-2],
                                  scale=param[-1])
            ##
            plt.plot(bins.astype(int), nbin.pmf(bins.astype('int')),
                     label='NB {:.2f}'.format(pval_nb))
            ##
            plt.plot(bins, pdf_fitted,
                     label='{} {:.2f}'.format(distribution, pval[distnc]))
            fig_name = '/tmp/fitt_{}_{}.png'.format(distribution, distnc)
            plt.title('{} bp'.format(distnc))
            plt.ylim(0, np.max(freq) + np.max(freq) * 0.2)
            plt.legend()
            plt.savefig(fig_name, dpi=200)
            plt.close()
            log.debug("check {}".format(fig_name))
    log.debug("good {}, bad {}, good_nb {}, bad_nb {}".format(good, bad, good_nb,
                                                              bad_nb))
    return (mu, sigma)


def remove_outliers(data, max_deviation=3.5):
    """
    The method is based on the median absolute deviation. See
    Boris Iglewicz and David Hoaglin (1993),
    "Volume 16: How to Detect and Handle Outliers",
    The ASQC Basic References in Quality Control:
    Statistical Techniques, Edward F. Mykytka, Ph.D., Editor.

    returns the list, without the outliers
    """
    median = np.median(data)
    b_value = 1.4826  # value for normal distribution
    mad = b_value * np.median(np.abs(data - median))

    if mad > 0:
        deviation = abs(data - median) / mad
        """
        outliers = data[deviation > max_deviation]
        print "outliers removed {}".format(len(outliers))
        print outliers
        """
        data = data[deviation <= max_deviation]
    return data


def fitChisquared(countsByDistance):
    shape = {}
    loc = {}
    scale = {}
    pval = {}
    for x in countsByDistance:
        if len(countsByDistance[x]) > 2:
            counts = countsByDistance[x]
            if len(counts) > 10000:
                rand = np.arange(10000)
                np.random.shuffle(rand)
                counts = counts[rand]
            shape[x], loc[x], scale[x] = scipy.stats.chi2.fit(counts, 3, floc=0)
            # estimate the fit pvalue
            pval[x] = scipy.stats.wilcoxon(counts,
                                           scipy.stats.chi2.rvs(shape[x],
                                                                loc=loc[x],
                                                                scale=scale[x],
                                                                size=len(counts)))[1]
            if pval[x] < 0.001:
                log.warning("problem with {}, p-value for log-norm fit: {}".format(x, pval[x]))

    return (shape, loc, scale)


def _residuals(value, mu):
    return value - mu


def _obsExp(value, mu):
    return value / mu


def _zscore(value, mu, sigma, n):
    return (value - mu) / sigma


def _tscore(value, mu, sigma, n):
    return (value - mu) / (sigma / np.sqrt(n))


def _pvalue(value, mu, sigma, n):
    #    tscore = _tscore(value, mu, sigma, n)
    pvalue = -np.log(scipy.stats.t.sf(value, n, loc=mu, scale=sigma))
    return pvalue


def _lognormPvalue(value, mu, sigma, n):
    """
    n is not used, but is generic
    to other calls (see _pvalue).
    """
    return scipy.stats.norm.sf(np.log(value), mu, sigma)


def _chi2Pvalue(value, shape, loc, scale):
    """
    n is not used, but is generic
    to other calls (see _pvalue).
    """
    return -np.log(scipy.stats.chi2.sf(np.log(value), shape, loc=loc, scale=scale))


def _nbinomPvalue(value, size, prob):
    pvalue = -np.log(scipy.stats.nbinom.sf(value, size, prob))
    return pvalue


def _nbinomExpected(value, size, prob):
    mean = scipy.stats.nbinom.mean(size, prob)
    return mean


def convertNansToZeros(ma):
    nan_elements = np.flatnonzero(np.isnan(ma.data))
    if len(nan_elements) > 0:
        ma.data[nan_elements] = 0
    return ma


def convertInfsToZeros(ma):
    inf_elements = np.flatnonzero(np.isinf(ma.data))
    if len(inf_elements) > 0:
        ma.data[inf_elements] = 0
    return ma


def myAverage(valuesArray, avgType='mean'):

    valuesArray = valuesArray[np.logical_not(np.isnan(valuesArray))]
    if avgType == 'mean':
        mean = np.mean(valuesArray)
    else:
        mean = np.median(valuesArray)

    return mean


def enlarge_bins(bin_intervals):
    r"""
    takes a list of consecutive, but not
    directly touching, bin intervals
    and joins them such that the
    end and start of consecutive bins
    is the same.

    >>> bin_intervals = [('chr1', 10, 50, 1), ('chr1', 50, 80, 2),
    ... ('chr2', 10, 60, 3), ('chr2', 70, 90, 4)]
    >>> enlarge_bins(bin_intervals)
    [('chr1', 0, 50, 1), ('chr1', 50, 80, 2), ('chr2', 0, 65, 3), ('chr2', 65, 90, 4)]
    """
    # enlarge remaining bins
    chr_start = True
    for idx in range(len(bin_intervals) - 1):
        chrom, start, end, extra = bin_intervals[idx]
        chrom_next, start_next, end_next, extra_next = bin_intervals[idx + 1]

        if chr_start is True:
            start = 0
            chr_start = False
            bin_intervals[idx] = (chrom, start, end, extra)
        if chrom == chrom_next and end != start_next:
            middle = start_next - int((start_next - end) / 2)
            bin_intervals[idx] = (chrom, start, middle, extra)
            bin_intervals[idx + 1] = (chrom, middle, end_next, extra_next)
        if chrom != chrom_next:
            chr_start = True

    chrom, start, end, extra = bin_intervals[-1]
    bin_intervals[-1] = (chrom, start, end, extra)

    return bin_intervals


def genomicRegion(string):
    """
    validates and cleans up a string corresponding to a genomic
    region in the form ideally of chromosome:start-end
    but other forms are also possible like start
    and end containing comas.

    This code is intended to be used to validate and
    format a argparse parameter.

    :return: string in the form chrom:start:end
    """
    # remove whitespaces using split,join trick
    region = ''.join(string.split())
    if region == '':
        return None
    # remove undesired characters that may be present and
    # replace - by :
    region = region.translate(None, ",;|!{}()").replace("-", ":")
    if len(region) == 0:
        raise argparse.ArgumentTypeError(
            "{} is not a valid region".format(string))
    return region


def getUserRegion(chromSizes, regionString, max_chunk_size=1e6):
    """
    Verifies if a given region argument, given by the user
    is valid. The format of the regionString is chrom:start:end:tileSize
    where start, end and tileSize are optional.

    # this should work in doctest but it does not. So I
    # commented it.
    #>>> data = getUserRegion({'chr2': 1000}, "chr1:10:10")
    #Traceback (most recent call last):
    #    ...
    #NameError: Unknown chromosome: chr1
    #Known chromosomes are: ['chr2']

    >>> getUserRegion({'chr2': 1000}, "chr2:10:1001")
    ([('chr2', 1000)], 10, 1000, 990)

    Test chunk and regions size reduction to match tile size
    >>> getUserRegion({'chr2': 200000}, "chr2:10:123344:3")
    ([('chr2', 123344)], 9, 123345, 123336)
    """
    region = regionString.split(":")
    chrom = region[0]
    chromSizes = dict(chromSizes)

    try:
        chromSizes[chrom]
    except KeyError:
        raise NameError("Unknown chromosome: %s\nKnown "
                        "chromosomes are: %s " % (chrom, list(chromSizes)))
    try:
        regionStart = int(region[1])
    except IndexError:
        regionStart = 0
    try:
        regionEnd = int(region[2]) if int(region[2]) <= chromSizes[chrom] \
            else chromSizes[chrom]
    except IndexError:
        regionEnd = chromSizes[chrom]
    if regionStart > regionEnd or regionStart < 0:
        raise NameError("%s not valid. The format is chrom:start:end. "
                        "Without comas, dashes or dots. " % (regionString))
    try:
        tilesize = int(region[3])
    except IndexError:
        tilesize = None

    chromSizes = [(chrom, regionEnd)]

    # if tilesize is given, make regionStart and regionEnd
    # multiple of tileSize
    if tilesize:
        regionStart -= regionStart % tilesize
        regionEnd += tilesize - (regionEnd % tilesize)

    chunkSize = int(regionEnd - regionStart)
    if chunkSize > max_chunk_size:
        chunkSize = max_chunk_size
        if tilesize and tilesize < chunkSize:
            chunkSize -= chunkSize % tilesize

    return (chromSizes, regionStart, regionEnd, int(chunkSize))


def fit_nbinom(k):
    """
    from https://gist.github.com/gjx/5987413
    Note: for some cases this function does
    not work. brentq fails with
    error: f(a) and f(b) must have different signs
    Rserve may be more accurate
    """
    from scipy.special import psi
    from scipy.optimize import brentq
    N = len(k)
    n = brentq(lambda r: sum(psi(k + r)) - N * psi(r) +
               N * np.log(r / (r + sum(k / N))),
               np.finfo(np.float128).eps,
               np.max(k))
    p = n / (n + sum(k / N))  # Note: this `p` = 1 - `p` from Wikipedia
    return n, p


def expected_interactions_in_distance(pLength_chromosome, pChromosome_count, pSubmatrix):
    """
        Computes the function I_chrom(s) for a given chromosome.
    """
    expected_interactions = np.zeros(pSubmatrix.shape[0])
    row, col = pSubmatrix.nonzero()
    distance = np.absolute(row - col)
    for i, distance_ in enumerate(distance):
        expected_interactions[distance_] += pSubmatrix.data[i]

    for i in range(len(expected_interactions)):
        expected_interactions[i] /= pLength_chromosome - (pChromosome_count * i)

    return expected_interactions


def exp_obs_matrix_lieberman(pSubmatrix, pLength_chromosome, pChromosome_count):
    """
        Creates normalized contact matrix M* by
        dividing each entry by the gnome-wide
        expected contacts for loci at
        that genomic distance
    """

    expected_interactions_in_distance_ = expected_interactions_in_distance(pLength_chromosome, pChromosome_count, pSubmatrix)
    row, col = pSubmatrix.nonzero()
    distance = np.ceil(np.absolute(row - col) / 2).astype(np.int32)
    for i in range(len(pSubmatrix.data)):
        try:
            if expected_interactions_in_distance_[distance[i]] == 0:
                pSubmatrix.data[i] = 0.0
            else:
                pSubmatrix.data[i] = pSubmatrix.data[i] / expected_interactions_in_distance_[distance[i]]
        except Exception:
            log.debug("pSubmatrix.data[i]: {}".format(pSubmatrix.data[i]))
            log.debug("distance[i]: {}".format(distance[i]))
            log.debug("expected_interactions_in_distance_[distance[i]]: {} ".format(expected_interactions_in_distance_[distance[i]]))
            exit(1)

    return pSubmatrix


def toString(s):
    """
    This takes care of python2/3 differences
    """
    if isinstance(s, str):
        return s
    if isinstance(s, bytes):# or isinstance(s, np.bytes_):
        if sys.version_info[0] == 2:
            return str(s)
        return s.decode('ascii')
    if isinstance(s, list):
        return [toString(x) for x in s]
    return s


def toBytes(s):
    """
    Like toString, but for functions requiring bytes in python3
    """
    if sys.version_info[0] == 2:
        return s
    if isinstance(s, bytes):
        return s
    # if isinstance(s, np.bytes_):
    #     return np.bytes_(s)
    if isinstance(s, str):
        return bytes(s, 'ascii')
    if isinstance(s, list):
        return [toBytes(x) for x in s]
    return s

<<<<<<< HEAD
def check_chrom_str_bytes(pIteratableObj, pObj):
    # determine type
    if isinstance(pObj, list) and len(pObj) > 0:
        type_ = type(pObj[0])
    else:
        type_ = type(pObj)
    if not isinstance(type(next(iter(pIteratableObj))), type_):
        if type(next(iter(pIteratableObj))) is str:
            pObj = toString(pObj)
        elif type(next(iter(pIteratableObj))) in [bytes, np.bytes_]:
            pObj = toBytes(pObj)
    return pObj
=======

def change_chrom_names(chrom):
    """
    Changes UCSC chromosome names to ensembl chromosome names
    and vice versa.
    """
    # TODO: mapping from chromosome names like mithocondria is missing

    # python 2 / 3 issue with string, bytes and np.bytes_
    # if chrom.startswith('chr'):

    chrom = toString(chrom)
    if chrom.startswith('chr'):
        # remove the chr part from chromosome name
        chrom = chrom[3:]
    else:
        # prefix with 'chr' the chromosome name
        chrom = 'chr' + chrom

    return chrom
>>>>>>> 1949f085
<|MERGE_RESOLUTION|>--- conflicted
+++ resolved
@@ -1006,7 +1006,7 @@
         return [toBytes(x) for x in s]
     return s
 
-<<<<<<< HEAD
+
 def check_chrom_str_bytes(pIteratableObj, pObj):
     # determine type
     if isinstance(pObj, list) and len(pObj) > 0:
@@ -1019,7 +1019,7 @@
         elif type(next(iter(pIteratableObj))) in [bytes, np.bytes_]:
             pObj = toBytes(pObj)
     return pObj
-=======
+
 
 def change_chrom_names(chrom):
     """
@@ -1039,5 +1039,4 @@
         # prefix with 'chr' the chromosome name
         chrom = 'chr' + chrom
 
-    return chrom
->>>>>>> 1949f085
+    return chrom