import argparse
import sys
import numpy as np
from scipy.sparse import coo_matrix, dia_matrix, dok_matrix
import time
from os import unlink
from os import path
import pysam
from intervaltree import IntervalTree, Interval

# own tools
from hicexplorer import HiCMatrix as hm
from hicexplorer.utilities import getUserRegion, genomicRegion
from hicexplorer._version import __version__

debug = 1


class ReadPositionMatrix(object):
    """ class to check for PCR duplicates.
    A sparse matrix having as bins all possible
    start sites (single bp resolution)
    is created. PCR duplicates
    are determined by checking if the matrix
    cell is already filled.

    """

    def __init__(self, chrom_sizes):
        """
        >>> rp = ReadPositionMatrix([('1', 10), ('2', 10)])
        >>> rp.pos2matrix_bin('1', 0)
        0
        >>> rp.pos2matrix_bin('2', 0)
        10
        >>> rp.is_duplicated('1', 0, '2', 0)
        False
        >>> rp.pos_matrix[0,10]
        True
        >>> rp.pos_matrix[10,0]
        True
        >>> rp.is_duplicated('1', 0, '2', 0)
        True
        """
        # determine number of bins
        total_size = 0
        self.chr_start_pos = {}
        for chrom, size in chrom_sizes:
            self.chr_start_pos[chrom] = total_size
            total_size += size

        self.pos_matrix = dok_matrix((total_size, total_size), dtype=bool)

    def is_duplicated(self, chrom1, start1, chrom2, start2):
        pos1 = self.pos2matrix_bin(chrom1, start1)
        pos2 = self.pos2matrix_bin(chrom2, start2)
        if self.pos_matrix[pos1, pos2] == 1:
            return True
        else:
            self.pos_matrix[pos1, pos2] = 1
            self.pos_matrix[pos2, pos1] = 1
            return False

    def pos2matrix_bin(self, chrom, start):
        return self.chr_start_pos[chrom] + start


def parse_arguments(args=None):

    parser = argparse.ArgumentParser(
        formatter_class=argparse.ArgumentDefaultsHelpFormatter,
        description=('Using an alignment from Bowtie2 where both '
                     'PE reads are mapped using  the --local '
                     'option, this program reads such file and '
                     'creates a matrix of interactions.'))

    # define the arguments
    parser.add_argument('--samFiles', '-s',
                        help='The two sam files to process',
                        metavar='two sam files',
                        nargs=2,
                        type=argparse.FileType('r'),
                        required=True)

    # define the arguments
    parser.add_argument('--outBam', '-b',
                        help='Bam file to process',
                        metavar='bam file',
                        type=argparse.FileType('w'),
                        required=True)

    group = parser.add_mutually_exclusive_group(required=True)

    group.add_argument('--binSize', '-bs',
                       help='Size in bp for the bins.',
                       type=int,
                       default=10000)

    group.add_argument('--restrictionCutFile', '-rs',
                       help=('BED file with all restriction cut places. '
                             'Should contain only  mappable '
                             'restriction sites. If given, the bins are '
                             'set to match the restriction fragments (i.e. '
                             'the region between one restriction site and '
                             'the next).'),
                       type=argparse.FileType('r'),
                       metavar='BED file')

    parser.add_argument('--minDistance',
                        help='Minimum distance between restriction sites. '
                        'Restriction sites that are closer that this '
                        'distance are merged into one. This option only '
                        'applies if --restrictionCutFile is given.',
                        type=int,
                        default=300,
                        required=False)

    parser.add_argument('--maxDistance',
                        help='Maximum distance in bp from restriction site '
                        'to read, to consider a read a valid one. This option '
                        'only applies if --restrictionCutFile is given.',
                        type=int,
                        default=800,
                        required=False)

    parser.add_argument('--restrictionSequence', '-seq',
                        help='Sequence of the restriction site. This is used '
                        'to discard reads that end/start with such sequence '
                        'and that are considered un-ligated fragments or '
                        '"dangling-ends". If not given, such statistics will '
                        'not be available.')

    parser.add_argument('--outFileName', '-o',
                        help='Output file name for a matrix',
                        metavar='FILENAME',
                        type=argparse.FileType('w'),
                        required=True)

    parser.add_argument('--outFileNameLog',
                        help='Output file name for the log file. If not given, a file with the same name as'
                             'the matrix, ending in .log will be saved',
                        metavar='FILENAME',
                        type=argparse.FileType('w'))

    parser.add_argument('--region', '-r',
                        help='Region of the genome to limit the operation. '
                        'The format is chr:start-end. Also valid is just to '
                        'specify a chromosome, for example --region chr10',
                        metavar="CHR:START-END",
                        required=False,
                        type=genomicRegion
                        )

    parser.add_argument('--removeSelfLigation',
<<<<<<< HEAD
                        help=argparse.SUPPRESS,
                        required=False,
                        default=True
=======
                        # help='If set, inward facing reads less than 1000 bp apart and having a restriction'
                        #     'site in between are removed. Although this reads do not contribute to '
                        #     'any distant contact, they are useful to account for bias in the data.',
                        help=argparse.SUPPRESS,
                        required=False,
                        default=True
                        # action='store_true'
>>>>>>> 2b83c8be
                        )

    parser.add_argument('--removeSelfCircles',
                        help='If set, outward facing reads, at a distance of less thatn 25kbs are removed.',
                        required=False,
                        action='store_true'
                        )

    parser.add_argument('--minMappingQuality',
                        help='minimun mapping quality for reads to be accepted. Because the restriction '
                             'enzyme site could be located on top of the read, this may reduce the '
                             'reported quality of the read. Thus, this parameter may be adusted if too many '
                             'low quality (but otherwise perfectly valid hic-reads) are found. A good strategy '
                             'is to make a test run (using the --doTestRun), then checking the results to see '
                             'if too many low quality reads are present and then using the bam file generated to '
                             'check if those low quality reads are caused by the read not being mapped entirely.',
                        required=False,
                        default=15,
                        type=int
                        )

    parser.add_argument('--doTestRun',
                        help='A test run is useful to test the quality of a Hi-C experiment quickly. It works by '
                             'testing only 1,000.000 reads. This option is useful to get an idea of quality control'
                             'values like inter-chromosomal interactins, duplication rates etc.',
                        action='store_true'
                        )

    parser.add_argument('--skipDuplicationCheck',
                        help='Identification of duplicated read pairs is memory consuming. Thus, in case of '
                             'memory errors this check can be skipped. However, consider running a `--doTestRun` '
                             'first to get an estimation of the duplicated reads. ',
                        action='store_true'
                        )

    parser.add_argument('--version', action='version',
                        version='%(prog)s {}'.format(__version__))

    return parser


def intervalListToIntervalTree(interval_list):
    """
    given a dictionary containing tuples of chrom, start, end,
    this is transformed to an interval trees. To each
    interval an id is assigned, this id corresponds to the
    position of the interval in the given array of tuples
    and if needed can be used to identify
    the index of a row/colum in the hic matrix.

    >>> bin_list = [('chrX', 0, 50000), ('chrX', 50000, 100000)]
    >>> res = intervalListToIntervalTree(bin_list)
    >>> sorted(res['chrX'])
    [Interval(0, 50000, 0), Interval(50000, 100000, 1)]
    """
    bin_int_tree = {}

    for intval_id, intval in enumerate(interval_list):
        chrom, start, end = intval[0:3]
        if chrom not in bin_int_tree:
            bin_int_tree[chrom] = IntervalTree()
        bin_int_tree[chrom].add(Interval(start, end, intval_id))

    return bin_int_tree


def get_bins(bin_size, chrom_size, region=None):
    """
    Split the chromosomes into even sized bins
    of length bin_size.

    Returns a list of tuples containing
    ('chrom', start, end)

    >>> test = Tester()
    >>> chrom_size = get_chrom_sizes(pysam.Samfile(test.bam_file_1))
    >>> get_bins(50000, chrom_size)
    [('contig-2', 0, 3345), ('contig-1', 0, 7125)]
    >>> get_bins(50000, chrom_size, region='contig-1')
    [('contig-1', 0, 7125)]
    """
    bin_intvals = []
    start = 0
    if region:
        chrom_size, start, _, _ = \
            getUserRegion(chrom_size, region)

    for chrom, size in chrom_size:
        for interval in xrange(start, size, bin_size):
            bin_intvals.append((chrom, interval,
                                min(size, interval + bin_size)))
    return bin_intvals


def bed2interval_list(bed_file_handler):
    r"""
    reads a BED file and returns
    a list of tuples containing
    (chromosome name, start, end)

    >>> import tempfile, os

    Make a temporary BED file
    >>> _file = tempfile.NamedTemporaryFile(delete=False)
    >>> _file.write('chr1\t10\t20\tH1\t0\n')
    >>> _file.write("chr1\t60\t70\tH2\t0\n")
    >>> _file.close()
    >>> bed2interval_list(open(_file.name))
    [('chr1', 10, 20), ('chr1', 60, 70)]
    >>> os.remove(_file.name)
    """
    count = 0
    interval_list = []
    for line in bed_file_handler:
        count += 1
        fields = line.strip().split()
        try:
            chrom, start, end = fields[0], int(fields[1]), int(fields[2])
        except IndexError:
            sys.stderr.write("error reading BED file at line {}".format(count))

        interval_list.append((chrom, start, end))
    return interval_list


def get_rf_bins(rf_cut_intervals, min_distance=200, max_distance=800):
    r"""
    returns a list of tuples containing a bin having the format:
    ('chrom', start, end)

    The goal is to have bins containing each  a restriction site close to
    the center. Restriction sites that are less than 'min_distance' appart
    are merged. To the left and right of the restriction site
    'max_distance' bp are added unless they clash with other bin.
    Resulting bins are not immediately one after the other.

    The given cut sites list has to be ordered chr, and start site

    :param rf_cut_intervals: list of tuples containing the position of restriction fragment sites
    :param min_distance: min distance between restriction fragment sites.
    :param max_distance: max distance between restriction fragment and bin border.
    :return:

    # two restriction sites of length 10
    >>> rf_cut_interval = [('chr1', 10, 20), ('chr1', 60, 70)]

    The following two bins are close together
    and should be  merged under min_distance = 20
    >>> rf_cut_interval.extend([('chr2', 20, 30), ('chr2', 40, 50),
    ... ('chr2', 70, 80)])
    >>> get_rf_bins(rf_cut_interval, min_distance=10, max_distance=20)
    [('chr1', 0, 40), ('chr1', 40, 90), ('chr2', 0, 60), ('chr2', 60, 100)]
    """
    sys.stderr.write("Minimum distance considered between "
                     "restriction sites is {}\nMax "
                     "distance: {}\n".format(min_distance, max_distance))

    chrom, start, end = zip(*rf_cut_intervals)
    rest_site_len = end[0] - start[0]

    # find sites that are less than min_distance apart
    to_merge = np.flatnonzero(np.diff(start) - rest_site_len <= min_distance)
    to_merge += 1  # + 1 to account for np.diff index handling
    merge_idx = 0
    # add max_distance to both sides
    start = np.array(start) - max_distance
    end = np.array(end) + max_distance
    new_start = [max(0, start[0])]
    new_end = []
    new_chrom = [chrom[0]]
    for idx in range(1, len(start)):
        # identify end of chromosome
        if chrom[idx] != chrom[idx - 1]:
            new_start.append(max(0, start[idx]))
            new_end.append(end[idx - 1])
            new_chrom.append(chrom[idx])
            merge_idx += 1
            continue

        if merge_idx < len(to_merge) and idx == to_merge[merge_idx]:
            merge_idx += 1
            continue

        # identify overlapping bins
        if chrom[idx] == chrom[idx - 1] and end[idx - 1] > start[idx]:
            middle = start[idx] + int((end[idx - 1] - start[idx]) / 2)
            new_start.append(middle)
            new_end.append(middle)
        else:
            new_start.append(start[idx])
            new_end.append(end[idx - 1])
        new_chrom.append(chrom[idx])

    new_end.append(end[-1])
    assert len(new_chrom) == len(new_start), "error"
    assert len(new_end) == len(new_start), "error"

    intervals = zip(new_chrom, new_start, new_end)
    intervals = [(_chrom, _start, _end) for _chrom, _start, _end in intervals if _end - _start >= min_distance]
    return intervals


def get_chrom_sizes(bam_handle):
    """
    return the list of chromosome names and their
    size from the bam file
    The return value is a list of the form
    [('chr1', 2343434), ('chr2', 43432432)]

    >>> test = Tester()
    >>> get_chrom_sizes(pysam.Samfile(test.bam_file_1, 'rb'))
    [('contig-2', 3345), ('contig-1', 7125)]
    """

    # in some cases there are repeated entries in
    # the bam file. Thus, I first convert to dict,
    # then to list.
    list_chrom_sizes = dict(zip(bam_handle.references,
                                bam_handle.lengths))
    return list_chrom_sizes.items()


def check_dangling_end(read, dangling_sequences):
    """
    given a pysam read object, this function
    checks if a forward read starts with
    the dangling sequence or if a reverse
    read ends with the dangling sequence.
    """
    ds = dangling_sequences
    # skip forward read that stars with the restriction sequence
    if not read.is_reverse and \
            read.seq.upper()[0:len(ds['pat_forw'])] == ds['pat_forw']:
        return True

    # skip reverse read that ends with the restriction sequence
    if read.is_reverse and \
            read.seq.upper()[-len(ds['pat_rev']):] == ds['pat_rev']:
        return True

    return False


def get_supplementary_alignment(read, pysam_obj):
    """Checks if a read has a supplementary alignment
    :param read pysam AlignedSegment
    :param pysam_obj pysam file object

    :return pysam AlignedSegment of the supplementary aligment or None in case of no supplementary alignment
    """

    # the SA field contains a list of other alignments as a ';' delimited list in the format
    # rname,pos,strand,CIGAR,mapQ,NM;
    if read.has_tag('SA'):
        # field always ends in ';' thus last element after split is always empty, hence [0:-1]
        other_alignments = read.get_tag('SA').split(";")[0:-1]
        supplementary_alignment = []
        for i in range(len(other_alignments)):
            _sup = pysam_obj.next()
            if _sup.is_supplementary and _sup.qname == read.qname:
                supplementary_alignment.append(_sup)

        return supplementary_alignment

    else:
        return None


def get_correct_map(primary, supplement_list):
    """
    Decides which of the mappings, the primary or supplement, is correct. In the case of
    long reads (eg. 150bp) the restriction enzyme site could split the read into two parts
    but only the mapping corresponding to the start of the read should be considered as
    the correct one.

    For example:

    Forward read:

                          _  <- cut site
    |======================|==========>
                           -
    |----------------------|
        correct mapping


    reverse read:

                          _  <- cut site
    <======================|==========|
                           -
                           |----------|
                           correct mapping


    :param primary: pysam AlignedSegment for primary mapping
    :param supplement_list: list of pysam AlignedSegment for secondary mapping

    :return: pysam AlignedSegment that is mapped correctly
    """

    for supplement in supplement_list:
        assert primary.qname == supplement.qname, "ERROR, primary " \
            "and supplementary reads do not have the same id. The ids " \
            "are as follows\n{}\n{}".format(primary.qname, supplement.qname)
    read_list = [primary] + supplement_list
    first_mapped = []
    for idx, read in enumerate(read_list):
        if read.is_reverse:
            cigartuples = read.cigartuples[::-1]
        else:
            cigartuples = read.cigartuples[:]

        first_mapped.append([x for x, cig in enumerate(cigartuples) if cig[0] == 0][0])
    # find which read has a cigar string that maps first than any of the others.
    idx_min = first_mapped.index(min(first_mapped))

    return read_list[idx_min]


def enlarge_bins(bin_intervals, chrom_sizes):
    r"""
    takes a list of consecutive but not
    one after the other bin intervals
    and joins them such that the
    end and start of consecutive bins
    is the same.

    >>> chrom_sizes = [('chr1', 100), ('chr2', 100)]
    >>> bin_intervals =     [('chr1', 10, 30), ('chr1', 50, 80),
    ... ('chr2', 10, 60), ('chr2', 60, 90)]
    >>> enlarge_bins(bin_intervals, chrom_sizes)
    [('chr1', 0, 40), ('chr1', 40, 100), ('chr2', 0, 60), ('chr2', 60, 100)]
    """
    # enlarge remaining bins
    chr_start = True
    chrom_sizes_dict = dict(chrom_sizes)
    for idx in range(len(bin_intervals) - 1):
        chrom, start, end = bin_intervals[idx]
        chrom_next, start_next, end_next = bin_intervals[idx + 1]
        if chr_start is True:
            start = 0
            chr_start = False
        if chrom == chrom_next and \
                end != start_next:
            middle = start_next - (start_next - end) / 2
            bin_intervals[idx] = (chrom, start, middle)
            bin_intervals[idx + 1] = (chrom, middle, end_next)
        if chrom != chrom_next:
            bin_intervals[idx] = (chrom, start, chrom_sizes_dict[chrom])
            bin_intervals[idx + 1] = (chrom_next, 0, end_next)

    chrom, start, end = bin_intervals[-1]
    bin_intervals[-1] = (chrom, start, chrom_sizes_dict[chrom])

    return bin_intervals


def main(args=None):
    """
    Reads line by line two bam files that are not sorted.
    Each line in the two bam files should correspond
    to the mapped position of the two ends of a Hi-C
    fragment.

    Each mate pair is assessed to determine if it is
    a valid Hi-C pair, in such case a matrix
    reporting the counts of mates is constructed.

    A bam file containing the valid Hi-C reads
    is also constructed
    """

    # check pysam version
    from distutils.version import LooseVersion
    if LooseVersion(pysam.__version__) < LooseVersion("0.8.3"):
        exit("\n*ERROR*\n\nVersion of pysam has to be higher than 0.8.3. Current installed version is {}\n".format(pysam.__version__))

    args = parse_arguments().parse_args(args)

    sys.stderr.write("reading {} and {} to build hic_matrix\n".format(args.samFiles[0].name,
                                                                      args.samFiles[1].name))
    str1 = pysam.Samfile(args.samFiles[0].name, 'rb')
    str2 = pysam.Samfile(args.samFiles[1].name, 'rb')

    args.samFiles[0].close()
    args.samFiles[1].close()
    args.outBam.close()
    out_bam = pysam.Samfile(args.outBam.name, 'wb', template=str1)

    chrom_sizes = get_chrom_sizes(str1)
    # initialize read start positions matrix
    read_pos_matrix = ReadPositionMatrix(chrom_sizes)

    # define bins
    rf_positions = None
    if args.restrictionCutFile:
        rf_interval = bed2interval_list(args.restrictionCutFile)
        bin_intervals = get_rf_bins(rf_interval,
                                    min_distance=args.minDistance,
                                    max_distance=args.maxDistance)

        rf_positions = intervalListToIntervalTree(rf_interval)
    else:
        bin_intervals = get_bins(args.binSize, chrom_sizes, args.region)

    sys.stderr.write("Matrix size: {}\n".format(len(bin_intervals)))
    matrix_size = len(bin_intervals)
    bin_intval_tree = intervalListToIntervalTree(bin_intervals)
    ref_id2name = str1.references

    dangling_sequences = dict()
    if args.restrictionSequence:
        # build a list of dangling sequences
        args.restrictionSequence = args.restrictionSequence.upper()
        dangling_sequences['pat_forw'] = args.restrictionSequence[1:]
        dangling_sequences['pat_rev'] = args.restrictionSequence[:-1]
        sys.stderr.write("dangling sequences to check "
                         "are {}\n".format(dangling_sequences))

    # initialize coverage vectors that
    # save the number of reads that overlap
    # a bin.
    # To save memory, coverage is not measured by bp
    # but by bins of length 10bp
    coverage = []
    binsize = 10
    for value in bin_intervals:
        chrom, start, end = value
        coverage.append(np.zeros((end - start) / binsize, dtype='int'))

    start_time = time.time()
    pair_added = 0
    one_mate_unmapped = 0
    one_mate_low_quality = 0
    one_mate_not_unique = 0
    dangling_end = 0
    self_circle = 0
    self_ligation = 0
    same_fragment = 0
    mate_not_close_to_rf = 0
    duplicated_pairs = 0

    count_inward = 0
    count_outward = 0
    count_left = 0
    count_right = 0
    inter_chromosomal = 0
    short_range = 0
    long_range = 0

    iter_num = 0
    row = []
    col = []
    data = []
    hic_matrix = None
    # read the sam files line by line

    while True:
        iter_num += 1
        if iter_num % 1e6 == 0:
            elapsed_time = time.time() - start_time
            sys.stderr.write("processing {} lines took {:.2f} "
                             "secs ({:.1f} lines per "
                             "second)\n".format(iter_num,
                                                elapsed_time,
                                                iter_num / elapsed_time))
            sys.stderr.write("{} ({:.2f}%) valid pairs added to matrix"
                             "\n".format(pair_added, float(100 * pair_added) / iter_num))
        if args.doTestRun and iter_num > 1e5:
            sys.stderr.write("\n## *WARNING*. Early exit because of --doTestRun parameter  ##\n\n")
            break
        try:
            mate1 = str1.next()
            mate2 = str2.next()
        except StopIteration:
            break

        # skip 'not primary' alignments
        while mate1.flag & 256 == 256:
            mate1 = str1.next()

        while mate2.flag & 256 == 256:
            mate2 = str2.next()

        assert mate1.qname == mate2.qname, "FATAL ERROR {} {} " \
            "Be sure that the sam files have the same read order " \
            "If using Bowtie2 or Hisat2 add " \
            "the --reorder option".format(mate1.qname, mate2.qname)

        # check for supplementary alignments
        # (needs to be done before skipping any unmapped reads
        # to keep the order of the two bam files in sync)
        mate1_supplementary_list = get_supplementary_alignment(mate1, str1)
        mate2_supplementary_list = get_supplementary_alignment(mate2, str2)

        if mate1_supplementary_list:
            mate1 = get_correct_map(mate1, mate1_supplementary_list)

        if mate2_supplementary_list:
            mate2 = get_correct_map(mate2, mate2_supplementary_list)

        # skip if any of the reads is not mapped
        if mate1.flag & 0x4 == 4 or mate2.flag & 0x4 == 4:
            one_mate_unmapped += 1
            continue

        # skip if the read quality is low
        if mate1.mapq < args.minMappingQuality or mate2.mapq < args.minMappingQuality:
            # for bwa other way to test
            # for multi-mapping reads is with a mapq = 0
            # the XS flag is not reliable.
            if mate1.mapq == 0 & mate2.mapq == 0:
                one_mate_not_unique += 1
                continue

            """
            # check if low quality is because of
            # read being repetitive
            # by reading the XS flag.
            # The XS:i field is set by bowtie when a read is
            # multi read and it contains the mapping score of the next
            # best match
            if 'XS' in dict(mate1.tags) or 'XS' in dict(mate2.tags):
                one_mate_not_unique += 1
                continue
            """

            one_mate_low_quality += 1
            continue

        if args.skipDuplicationCheck is False:
            if read_pos_matrix.is_duplicated(ref_id2name[mate1.rname],
                                             mate1.pos,
                                             ref_id2name[mate2.rname],
                                             mate2.pos):
                duplicated_pairs += 1
                continue

        # check if reads belong to a bin
        mate_bins = []
        mate_is_unasigned = False
        for mate in [mate1, mate2]:
            mate_ref = ref_id2name[mate.rname]
            # find the middle genomic position of the read. This is used to find the bin it belongs to.
            read_middle = mate.pos + int(mate.qlen / 2)
            try:
                mate_bin = sorted(bin_intval_tree[mate_ref][read_middle:read_middle + 1])
            except KeyError:
                # for small contigs it can happen that they are not
                # in the bin_intval_tree keys if no restriction site is found on the contig.
                mate_is_unasigned = True
                break

            # report no match case
            if len(mate_bin) == 0:
                mate_is_unasigned = True
                break
            # take by default only the first match
            # (although always there should be only
            # one match
            mate_bin = mate_bin[0]

            mate_bin_id = mate_bin.data
            mate_bins.append(mate_bin_id)

        # if a mate is unassigned, it means it is not close
        # to a restriction sites
        if mate_is_unasigned is True:
            mate_not_close_to_rf += 1
            continue

        # check if mates are in the same chromosome
        if mate1.reference_id != mate2.reference_id:
            orientation = 'diff_chromosome'
        else:
            # to identify 'inward' and 'outward' orientations
            # the order or the mates in the genome has to be
            # known.
            if mate1.pos < mate2.pos:
                first_mate = mate1
                second_mate = mate2
            else:
                first_mate = mate2
                second_mate = mate1

            """
            outward
            <---------------              ---------------->

            inward
            --------------->              <----------------

            same-strand-right
            --------------->              ---------------->

            same-strand-left
            <---------------              <----------------
            """

            if not first_mate.is_reverse and second_mate.is_reverse:
                orientation = 'inward'
            elif first_mate.is_reverse and not second_mate.is_reverse:
                orientation = 'outward'
            elif first_mate.is_reverse and second_mate.is_reverse:
                orientation = 'same-strand-left'
            else:
                orientation = 'same-strand-right'

            # check self-circles
            # self circles are defined as pairs within 25kb
            # with 'outward' orientation (Jin et al. 2013. Nature)
            if abs(mate2.pos - mate1.pos) < 25000 and orientation == 'outward':
                self_circle += 1
                if args.removeSelfCircles:
                    continue

            # check for dangling ends if the restriction sequence
            # is known:
            if args.restrictionSequence:
                if check_dangling_end(mate1, dangling_sequences) or \
                        check_dangling_end(mate2, dangling_sequences):
                    dangling_end += 1
                    continue

            if abs(mate2.pos - mate1.pos) < 1000 and orientation == 'inward':
                has_rf = []

                if rf_positions and args.restrictionSequence:
                    # check if in between the two mate
                    # ends the restriction fragment is found.

                    # the interval used is:
                    # start of fragment + length of restriction sequence
                    # end of fragment - length of restriction sequence
                    # the restriction sequence length is subtracted
                    # such that only fragments internally containing
                    # the restriction site are identified
                    frag_start = min(mate1.pos, mate2.pos) + len(args.restrictionSequence)
                    frag_end = max(mate1.pos + mate1.qlen, mate2.pos + mate2.qlen) - len(args.restrictionSequence)
                    mate_ref = ref_id2name[mate1.rname]
                    has_rf = sorted(rf_positions[mate_ref][frag_start: frag_end])

                # case when there is no restriction fragment site between the mates
                if len(has_rf) == 0:
                    same_fragment += 1
                    continue

                self_ligation += 1
                if args.removeSelfLigation:
                    # skip self ligations
                    continue

            # set insert size to save bam
            mate1.isize = mate2.pos - mate1.pos
            mate2.isize = mate1.pos - mate2.pos

        # if mate_bins, which is set in the previous section
        # does not have size=2, it means that one
        # of the exceptions happened
        if len(mate_bins) != 2:
            continue

        # count type of pair (distance, orientation)
        if mate1.reference_id != mate2.reference_id:
            inter_chromosomal += 1

        elif abs(mate2.pos - mate1.pos) < 20000:
            short_range += 1
        else:
            long_range += 1

        if orientation == 'inward':
            count_inward += 1
        elif orientation == 'outward':
            count_outward += 1
        elif orientation == 'same-strand-left':
            count_left += 1
        elif orientation == 'same-strand-right':
            count_right += 1

        for mate in [mate1, mate2]:
            # fill in coverage vector
            vec_start = max(0, mate.pos - mate_bin.begin) / binsize
            vec_end = min(len(coverage[mate_bin_id]), vec_start +
                          len(mate.seq) / binsize)
            coverage[mate_bin_id][vec_start:vec_end] += 1

        row.append(mate_bins[0])
        col.append(mate_bins[1])
        data.append(1)

        pair_added += 1

        # prepare data for bam output
        # set the flag to point that this data is paired
        mate1.flag |= 0x1
        mate2.flag |= 0x1

        # set one read as the first in pair and the
        # other as second
        mate1.flag |= 0x40
        mate2.flag |= 0x80

        # set chrom of mate
        mate1.mrnm = mate2.rname
        mate2.mrnm = mate1.rname

        # set position of mate
        mate1.mpos = mate2.pos
        mate2.mpos = mate1.pos

        out_bam.write(mate1)
        out_bam.write(mate2)

        if iter_num % 5e6 == 0:
            # every 5 million iterations append to the matrix
            # otherwise the row, col and data vectors continue growing and
            # for a large dataset the system could run out of memory
            if hic_matrix is None:
                hic_matrix = coo_matrix((data, (row, col)), shape=(matrix_size, matrix_size))
            else:
                hic_matrix += coo_matrix((data, (row, col)), shape=(matrix_size, matrix_size))
            row = []
            col = []
            data = []

    if hic_matrix is None:
        hic_matrix = coo_matrix((data, (row, col)), shape=(matrix_size, matrix_size))
    else:
        hic_matrix += coo_matrix((data, (row, col)), shape=(matrix_size, matrix_size))

    # the resulting matrix is only filled unevenly with some pairs
    # int the upper triangle and others in the lower triangle. To construct
    # the definite matrix I add the values from the upper and lower triangles
    # and subtract the diagonal to avoid double counting it.
    # The resulting matrix is symmetric.
    dia = dia_matrix(([hic_matrix.diagonal()], [0]), shape=hic_matrix.shape)
    hic_matrix = hic_matrix + hic_matrix.T - dia

    # extend bins such that they are next to each other
    bin_intervals = enlarge_bins(bin_intervals[:], chrom_sizes)

    # compute max bin coverage
    bin_max = []
    for cov in coverage:
        # bin_coverage.append(round(float(len(cov[cov > 0])) / len(cov), 3))
        if len(cov) == 0:
            bin_max.append(np.nan)
        else:
            bin_max.append(max(cov))

    chr_name_list, start_list, end_list = zip(*bin_intervals)
    bin_intervals = zip(chr_name_list, start_list, end_list, bin_max)
    hic_ma = hm.hiCMatrix()
    hic_ma.setMatrix(hic_matrix, cut_intervals=bin_intervals)

    args.outFileName.close()
    # removing the empty file. Otherwise the save method
    # will say that the file already exists.
    unlink(args.outFileName.name)

    hic_ma.save(args.outFileName.name)

    """
    if args.restrictionCutFile:
        # load the matrix to mask those
        # bins that most likely didn't
        # have a restriction site that was cutted

        # reload the matrix as a HiCMatrix object
        hic_matrix = hm.hiCMatrix(args.outFileName.name)

        hic_matrix.maskBins(get_poor_bins(bin_max))
        hic_matrix.save(args.outFileName.name)
    """
    if args.removeSelfLigation:
        msg = " (removed)"
    else:
        msg = " (not removed)"

    mappable_pairs = iter_num - one_mate_unmapped
    if args.outFileNameLog is None:
        log_file = open(path.splitext(args.outFileName.name)[0] + ".log", "w")
    else:
        log_file = args.outFileNameLog

    log_file.write("""
File\t{}\t\t
Pairs considered\t{}\t\t
Min rest. site distance\t{}\t\t
Max rest. site distance\t{}\t\t

""".format(args.outFileName.name, iter_num, args.minDistance,
           args.maxDistance))

<<<<<<< HEAD
    log_file.write("Pairs used\t{}\t({:.2f})\t({:.2f})\n".format(pair_added, 100*float(pair_added)/iter_num,
                                                      100*float(pair_added)/mappable_pairs))
    log_file.write("One mate unmapped\t{}\t({:.2f})\t({:.2f})\n".format(one_mate_unmapped, 100*float(one_mate_unmapped)/iter_num,
                                                             100*float(one_mate_unmapped)/mappable_pairs))

    log_file.write("One mate not unique\t{}\t({:.2f})\t({:.2f})\n".format(one_mate_not_unique, 100*float(one_mate_not_unique)/iter_num,
                                                               100*float(one_mate_not_unique)/mappable_pairs))
    log_file.write("One mate low quality\t{}\t({:.2f})\t({:.2f})\n".format(one_mate_low_quality, 100*float(one_mate_low_quality)/iter_num,
                                                                100*float(one_mate_low_quality)/mappable_pairs))
    log_file.write("dangling end\t{}\t({:.2f})\t({:.2f})\n".format(dangling_end, 100*float(dangling_end)/iter_num,
                                                        100*float(dangling_end)/mappable_pairs))
    log_file.write("self ligation{}\t{}\t({:.2f})\t({:.2f})\n".format(msg, self_ligation, 100*float(self_ligation)/iter_num,
                                                                           100*float(self_ligation)/mappable_pairs))
    log_file.write("One mate not close to rest site\t{}\t({:.2f})\t({:.2f})\n".format(mate_not_close_to_rf, 100*float(mate_not_close_to_rf)/iter_num,
                                                                           100*float(mate_not_close_to_rf)/mappable_pairs))
    log_file.write("same fragment (800 bp)\t{}\t({:.2f})\t({:.2f})\n".format(same_fragment, 100*float(same_fragment)/iter_num,
                                                                  100*float(same_fragment)/mappable_pairs))
    log_file.write("self circle\t{}\t({:.2f})\t({:.2f})\n".format(self_circle, 100*float(self_circle)/iter_num,
                                                      100*float(self_circle)/mappable_pairs))
    log_file.write("duplicated pairs\t{}\t({:.2f})\t({:.2f})\n".format(duplicated_pairs, 100*float(duplicated_pairs)/iter_num,
                                                            100*float(duplicated_pairs)/mappable_pairs))
    if pair_added > 0:
        log_file.write("Of pairs used:\n")
        log_file.write("inter chromosomal\t{}\t({:.2f})\n".format(inter_chromosomal, 100*float(inter_chromosomal)/pair_added))

        log_file.write("short range < 20kb\t{}\t({:.2f})\n".format(short_range, 100*float(short_range)/pair_added))

        log_file.write("long range\t{}\t({:.2f})\n".format(long_range, 100*float(long_range)/pair_added))

        log_file.write("inward pairs\t{}\t({:.2f})\n".format(count_inward, 100*float(count_inward)/pair_added))

        log_file.write("outward pairs\t{}\t({:.2f})\n".format(count_outward, 100*float(count_outward)/pair_added))

        log_file.write("left pairs\t{}\t({:.2f})\n".format(count_left, 100*float(count_left)/pair_added))

        log_file.write("right pairs\t{}\t({:.2f})\n".format(count_right, 100*float(count_right)/pair_added))
=======
    print("Pairs used\t{}\t({:.2f})\t({:.2f})".format(pair_added, 100 * float(pair_added) / iter_num,
                                                      100 * float(pair_added) / mappable_pairs))
    print("One mate unmapped\t{}\t({:.2f})\t({:.2f})".format(one_mate_unmapped, 100 * float(one_mate_unmapped) / iter_num,
                                                             100 * float(one_mate_unmapped) / mappable_pairs))

    print("One mate not unique\t{}\t({:.2f})\t({:.2f})".format(one_mate_not_unique, 100 * float(one_mate_not_unique) / iter_num,
                                                               100 * float(one_mate_not_unique) / mappable_pairs))
    print("One mate low quality\t{}\t({:.2f})\t({:.2f})".format(one_mate_low_quality, 100 * float(one_mate_low_quality) / iter_num,
                                                                100 * float(one_mate_low_quality) / mappable_pairs))
    print("dangling end\t{}\t({:.2f})\t({:.2f})".format(dangling_end, 100 * float(dangling_end) / iter_num,
                                                        100 * float(dangling_end) / mappable_pairs))
    print("self ligation{}\t{}\t({:.2f})\t({:.2f})".format(msg, self_ligation, 100 * float(self_ligation) / iter_num,
                                                           100 * float(self_ligation) / mappable_pairs))
    print("One mate not close to rest site\t{}\t({:.2f})\t({:.2f})".format(mate_not_close_to_rf, 100 * float(mate_not_close_to_rf) / iter_num,
                                                                           100 * float(mate_not_close_to_rf) / mappable_pairs))
    print("same fragment (800 bp)\t{}\t({:.2f})\t({:.2f})".format(same_fragment, 100 * float(same_fragment) / iter_num,
                                                                  100 * float(same_fragment) / mappable_pairs))
    print("self circle\t{}\t({:.2f})\t({:.2f})".format(self_circle, 100 * float(self_circle) / iter_num,
                                                       100 * float(self_circle) / mappable_pairs))
    print("duplicated pairs\t{}\t({:.2f})\t({:.2f})".format(duplicated_pairs, 100 * float(duplicated_pairs) / iter_num,
                                                            100 * float(duplicated_pairs) / mappable_pairs))
    if pair_added > 0:
        print("Of pairs used:")
        print("inter chromosomal\t{}\t({:.2f})".format(inter_chromosomal, 100 * float(inter_chromosomal) / pair_added))

        print("short range < 20kb\t{}\t({:.2f})".format(short_range, 100 * float(short_range) / pair_added))

        print("long range\t{}\t({:.2f})".format(long_range, 100 * float(long_range) / pair_added))

        print("inward pairs\t{}\t({:.2f})".format(count_inward, 100 * float(count_inward) / pair_added))

        print("outward pairs\t{}\t({:.2f})".format(count_outward, 100 * float(count_outward) / pair_added))

        print("left pairs\t{}\t({:.2f})".format(count_left, 100 * float(count_left) / pair_added))

        print("right pairs\t{}\t({:.2f})".format(count_right, 100 * float(count_right) / pair_added))
>>>>>>> 2b83c8be


class Tester(object):
    def __init__(self):
        import os
        hic_test_data_dir = os.environ.get('HIC_TEST_DATA_DIR', False)
        if hic_test_data_dir:
            self.root = hic_test_data_dir
        else:
            self.root = os.path.dirname(os.path.abspath(__file__)) + "/test/test_data/"
        self.bam_file_1 = self.root + "hic.bam"<|MERGE_RESOLUTION|>--- conflicted
+++ resolved
@@ -152,19 +152,9 @@
                         )
 
     parser.add_argument('--removeSelfLigation',
-<<<<<<< HEAD
                         help=argparse.SUPPRESS,
                         required=False,
                         default=True
-=======
-                        # help='If set, inward facing reads less than 1000 bp apart and having a restriction'
-                        #     'site in between are removed. Although this reads do not contribute to '
-                        #     'any distant contact, they are useful to account for bias in the data.',
-                        help=argparse.SUPPRESS,
-                        required=False,
-                        default=True
-                        # action='store_true'
->>>>>>> 2b83c8be
                         )
 
     parser.add_argument('--removeSelfCircles',
@@ -961,7 +951,6 @@
 """.format(args.outFileName.name, iter_num, args.minDistance,
            args.maxDistance))
 
-<<<<<<< HEAD
     log_file.write("Pairs used\t{}\t({:.2f})\t({:.2f})\n".format(pair_added, 100*float(pair_added)/iter_num,
                                                       100*float(pair_added)/mappable_pairs))
     log_file.write("One mate unmapped\t{}\t({:.2f})\t({:.2f})\n".format(one_mate_unmapped, 100*float(one_mate_unmapped)/iter_num,
@@ -998,45 +987,7 @@
         log_file.write("left pairs\t{}\t({:.2f})\n".format(count_left, 100*float(count_left)/pair_added))
 
         log_file.write("right pairs\t{}\t({:.2f})\n".format(count_right, 100*float(count_right)/pair_added))
-=======
-    print("Pairs used\t{}\t({:.2f})\t({:.2f})".format(pair_added, 100 * float(pair_added) / iter_num,
-                                                      100 * float(pair_added) / mappable_pairs))
-    print("One mate unmapped\t{}\t({:.2f})\t({:.2f})".format(one_mate_unmapped, 100 * float(one_mate_unmapped) / iter_num,
-                                                             100 * float(one_mate_unmapped) / mappable_pairs))
-
-    print("One mate not unique\t{}\t({:.2f})\t({:.2f})".format(one_mate_not_unique, 100 * float(one_mate_not_unique) / iter_num,
-                                                               100 * float(one_mate_not_unique) / mappable_pairs))
-    print("One mate low quality\t{}\t({:.2f})\t({:.2f})".format(one_mate_low_quality, 100 * float(one_mate_low_quality) / iter_num,
-                                                                100 * float(one_mate_low_quality) / mappable_pairs))
-    print("dangling end\t{}\t({:.2f})\t({:.2f})".format(dangling_end, 100 * float(dangling_end) / iter_num,
-                                                        100 * float(dangling_end) / mappable_pairs))
-    print("self ligation{}\t{}\t({:.2f})\t({:.2f})".format(msg, self_ligation, 100 * float(self_ligation) / iter_num,
-                                                           100 * float(self_ligation) / mappable_pairs))
-    print("One mate not close to rest site\t{}\t({:.2f})\t({:.2f})".format(mate_not_close_to_rf, 100 * float(mate_not_close_to_rf) / iter_num,
-                                                                           100 * float(mate_not_close_to_rf) / mappable_pairs))
-    print("same fragment (800 bp)\t{}\t({:.2f})\t({:.2f})".format(same_fragment, 100 * float(same_fragment) / iter_num,
-                                                                  100 * float(same_fragment) / mappable_pairs))
-    print("self circle\t{}\t({:.2f})\t({:.2f})".format(self_circle, 100 * float(self_circle) / iter_num,
-                                                       100 * float(self_circle) / mappable_pairs))
-    print("duplicated pairs\t{}\t({:.2f})\t({:.2f})".format(duplicated_pairs, 100 * float(duplicated_pairs) / iter_num,
-                                                            100 * float(duplicated_pairs) / mappable_pairs))
-    if pair_added > 0:
-        print("Of pairs used:")
-        print("inter chromosomal\t{}\t({:.2f})".format(inter_chromosomal, 100 * float(inter_chromosomal) / pair_added))
-
-        print("short range < 20kb\t{}\t({:.2f})".format(short_range, 100 * float(short_range) / pair_added))
-
-        print("long range\t{}\t({:.2f})".format(long_range, 100 * float(long_range) / pair_added))
-
-        print("inward pairs\t{}\t({:.2f})".format(count_inward, 100 * float(count_inward) / pair_added))
-
-        print("outward pairs\t{}\t({:.2f})".format(count_outward, 100 * float(count_outward) / pair_added))
-
-        print("left pairs\t{}\t({:.2f})".format(count_left, 100 * float(count_left) / pair_added))
-
-        print("right pairs\t{}\t({:.2f})".format(count_right, 100 * float(count_right) / pair_added))
->>>>>>> 2b83c8be
-
+        
 
 class Tester(object):
     def __init__(self):
