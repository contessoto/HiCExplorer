import argparse
import sys
import numpy as np
from scipy.sparse import coo_matrix, dia_matrix
import time
from os import unlink
import os
import shutil
import pysam
from six.moves import xrange


from ctypes import Structure, c_uint, c_ushort
from multiprocessing import Process, Queue
from multiprocessing.sharedctypes import Array, RawArray

from intervaltree import IntervalTree, Interval

# own tools
from hicexplorer import HiCMatrix as hm
from hicexplorer.utilities import getUserRegion, genomicRegion
from hicexplorer._version import __version__
import hicexplorer.hicPrepareQCreport as QC


class C_Interval(Structure):
    """Struct to map a Interval form intervaltree as a multiprocessing.sharedctype"""
    _fields_ = [("begin", c_uint),
                ("end", c_uint),
                ("data", c_uint)]


class C_Coverage(Structure):
    """Struct to model the coverage as a multiprocessing.sharedctype"""

    _fields_ = [("begin", c_uint),
                ("end", c_uint)]


class ReadPositionMatrix(object):
    """A class to check for PCR duplicates.
       A set storing all possible
       start sites. Checks if read is already in the set.
    """

    def __init__(self):
        """
        >>> rp = ReadPositionMatrix()
        >>> rp.is_duplicated('1', 0, '2', 0)
        False
        >>> rp.is_duplicated('1', 0, '2', 0)
        True
        """

        self.pos_matrix = set()

    def is_duplicated(self, chrom1, start1, chrom2, start2):
        if chrom1 < chrom2:
            id_string = "{}-{}".format(chrom1, chrom2)
        else:
            id_string = "{}-{}".format(chrom2, chrom1)

        if start1 < start2:
            id_string += "-{}-{}".format(start1, start2)
        else:
            id_string += "-{}-{}".format(start2, start1)

        if id_string in self.pos_matrix:
            return True
        else:
            self.pos_matrix.add(id_string)
            return False


def parse_arguments(args=None):

    parser = argparse.ArgumentParser(
        formatter_class=argparse.ArgumentDefaultsHelpFormatter,
        description=('Using an alignment from a program that supports '
                     'local alignment (eg. Bowtie2) where both '
                     'PE reads are mapped using  the --local '
                     'option, this program reads such file and '
                     'creates a matrix of interactions.'))

    # define the arguments
    parser.add_argument('--samFiles', '-s',
                        help='The two sam files to process',
                        metavar='two sam files',
                        nargs=2,
                        type=argparse.FileType('r'),
                        required=True)

<<<<<<< HEAD
=======
    parser.add_argument('--outBam', '-b',
                        help='Bam file to process. Optional parameter. '
                        'An bam file containing all valid Hi-C reads can be created '
                        'using this option. This bam file could be useful to inspect '
                        'the distribution of valid Hi-C reads pairs or for other '
                        'downstream analysis, but is not used by any HiCExplorer tool. '
                        'Computation will be significant longer if this option is set.',
                        metavar='bam file',
                        type=argparse.FileType('w'),
                        required=False)

>>>>>>> bfa99d5f
    group = parser.add_mutually_exclusive_group(required=True)

    group.add_argument('--binSize', '-bs',
                       help='Size in bp for the bins. The bin size depends '
                            'on the depth of sequencing. Use a larger bin size for '
                            'libraries sequenced with lower depth.',
                       type=int,
                       default=10000)

    group.add_argument('--restrictionCutFile', '-rs',
                       help=('BED file with all restriction cut places '
                             '(output of "findRestSite" command). '
                             'Should contain only  mappable '
                             'restriction sites. If given, the bins are '
                             'set to match the restriction fragments (i.e. '
                             'the region between one restriction site and '
                             'the next).'),
                       type=argparse.FileType('r'),
                       metavar='BED file')

    parser.add_argument('--minDistance',
                        help='Minimum distance between restriction sites. '
                        'Restriction sites that are closer than this '
                        'distance are merged into one. This option only '
                        'applies if --restrictionCutFile is given.',
                        type=int,
                        default=300,
                        required=False)

    parser.add_argument('--maxDistance',
                        help='Maximum distance (in bp) from restriction site '
                        'to read, to consider a read a valid one. This option '
                        'only applies if --restrictionCutFile is given.',
                        type=int,
                        default=800,
                        required=False)

    parser.add_argument('--restrictionSequence', '-seq',
                        help='Sequence of the restriction site. This is used '
                        'to discard reads that end/start with such sequence '
                        'and that are considered un-ligated fragments or '
                        '"dangling-ends". If not given, such statistics will '
                        'not be available.')

    parser.add_argument('--outFileName', '-o',
                        help='Output file name for the HiC matrix',
                        metavar='FILENAME',
                        type=argparse.FileType('w'),
                        required=True)

    parser.add_argument('--QCfolder',
                        help='Path of folder to save the quality control data for the matrix',
                        metavar='FOLDER',
                        required=True)

    parser.add_argument('--region', '-r',
                        help='Region of the genome to limit the operation to. '
                        'The format is chr:start-end. Also valid is just to '
                        'specify a chromosome, for example --region chr10',
                        metavar="CHR:START-END",
                        required=False,
                        type=genomicRegion
                        )
    # curently not implemented
    parser.add_argument('--removeSelfLigation',
                        # help='If set, inward facing reads less than 1000 bp apart and having a restriction'
                        #     'site in between are removed. Although this reads do not contribute to '
                        #     'any distant contact, they are useful to account for bias in the data.',
                        help=argparse.SUPPRESS,
                        required=False,
                        default=True
                        # action='store_true'
                        )

    parser.add_argument('--removeSelfCircles',
                        help='If set, outward facing reads, at a distance '
                        'of less than 25kbs are removed.',
                        required=False,
                        action='store_true'
                        )

    parser.add_argument('--minMappingQuality',
                        help='minimun mapping quality for reads to be accepted. '
                             'Because the restriction enzyme site could be located '
                             'on top of the read, this may reduce the '
                             'reported quality of the read. Thus, this parameter '
                             'may be adusted if too many low quality '
                             '(but otherwise perfectly valid hic-reads) are found.'
                             'A good strategy is to make a test run (using the --doTestRun), '
                             'then checking the results to see if too many low quality '
                             'reads are present and then using the bam file generated to '
                             'check if those low quality reads are caused by the read '
                             'not being mapped entirely.',
                        required=False,
                        default=15,
                        type=int
                        )
    parser.add_argument('--threads',
                        help='Number of threads. Using the python multiprocessing module.'
                        ' One master process which is used to read the input file into the buffer and one process which is merging '
                        'the output bam files of the processes into one output bam file.'
                        ' This means that two processes less as defined do the computation. Minimum value is 3.',
                        required=False,
                        default=4,
                        type=int
                        )
    parser.add_argument('--inputBufferSize',
                        help='Size of the input buffer of each thread. 100,000 read pairs per input file per thread is the default value.'
                             ' Reduce value to decrease memory usage.',
                        required=False,
                        default=100000,
                        type=int
                        )

    parser.add_argument('--outBam', '-b',
                        help='Bam file to process. Optional parameter. '
                        'An bam file containing all valid Hi-C reads can be created '
                        'using this option. This bam file could be useful to inspect '
                        'the distribution of valid Hi-C reads pairs or for other '
                        'downstream analysis, but is not used by any HiCExplorer tool. '
                        'Computation will be significant longer if this option is set.',
                        metavar='bam file',
                        type=argparse.FileType('w'),
                        required=False)

    parser.add_argument('--outputFileBufferDir',
                        help='The location of the output file buffer. At this location the intermediate \'bam\' files and \'bam_done\' are stored. Per default /dev/shm/ is used which is in the most Linux systems a RAM disk. '
                        'Please make sure no other instance of hicBuildMatrix is accessing this directory at the same time or that old tmp files, maybe from '
                        'an interupted run of hicBuildMatrix, are stored there. It could cause some non expected behaviour and or results.',
                        required=False,
                        default='/dev/shm/',
                        type=str
                        )
    parser.add_argument('--doTestRun',
                        help='A test run is useful to test the quality '
                             'of a Hi-C experiment quickly. It works by '
                             'testing only 1,000.000 reads. This option '
                             'is useful to get an idea of quality control '
                             'values like inter-chromosomal interactins, '
                             'duplication rates etc.',
                        action='store_true'
                        )

    parser.add_argument('--skipDuplicationCheck',
                        help='Identification of duplicated read pairs is '
                             'memory consuming. Thus, in case of memory '
                             'errors this check can be skipped. However, '
                             'consider running a `--doTestRun` first to '
                             'get an estimation of the duplicated reads. ',
                        action='store_true'
                        )

    parser.add_argument('--version', action='version',
                        version='%(prog)s {}'.format(__version__))

    return parser


def intervalListToIntervalTree(interval_list):
    r"""
    given a dictionary containing tuples of chrom, start, end,
    this is transformed to an interval trees. To each
    interval an id is assigned, this id corresponds to the
    position of the interval in the given array of tuples
    and if needed can be used to identify
    the index of a row/colum in the hic matrix.

    >>> bin_list = [('chrX', 0, 50000), ('chrX', 50000, 100000)]
    >>> res = intervalListToIntervalTree(bin_list)
    >>> sorted(res['chrX'])
    [Interval(0, 50000, 0), Interval(50000, 100000, 1)]
    """
    bin_int_tree = {}

    for intval_id, intval in enumerate(interval_list):
        chrom, start, end = intval[0:3]
        if chrom not in bin_int_tree:
            bin_int_tree[chrom] = IntervalTree()
        bin_int_tree[chrom].add(Interval(start, end, intval_id))

    return bin_int_tree


def get_bins(bin_size, chrom_size, region=None):
    r"""
    Split the chromosomes into even sized bins
    of length bin_size.

    Returns a list of tuples containing
    ('chrom', start, end)

    >>> test = Tester()
    >>> chrom_size = get_chrom_sizes(pysam.Samfile(test.bam_file_1))
    >>> get_bins(50000, chrom_size)
    [('contig-2', 0, 3345), ('contig-1', 0, 7125)]
    >>> get_bins(50000, chrom_size, region='contig-1')
    [('contig-1', 0, 7125)]
    """
    bin_intvals = []
    start = 0
    if region:
        chrom_size, start, _, _ = \
            getUserRegion(chrom_size, region)

    for chrom, size in chrom_size:
        for interval in xrange(start, size, bin_size):
            bin_intvals.append((chrom, interval,
                                min(size, interval + bin_size)))
    return bin_intvals


def bed2interval_list(bed_file_handler):
    r"""
    reads a BED file and returns
    a list of tuples containing
    (chromosome name, start, end)

    >>> import tempfile, os

    Make a temporary BED file
    >>> _file = tempfile.NamedTemporaryFile(delete=False)
    >>> _file.write('chr1\t10\t20\tH1\t0\n')
    >>> _file.write("chr1\t60\t70\tH2\t0\n")
    >>> _file.close()
    >>> bed2interval_list(open(_file.name))
    [('chr1', 10, 20), ('chr1', 60, 70)]
    >>> os.remove(_file.name)
    """
    count = 0
    interval_list = []
    for line in bed_file_handler:
        count += 1
        fields = line.strip().split()
        try:
            chrom, start, end = fields[0], int(fields[1]), int(fields[2])
        except IndexError:
            sys.stderr.write("error reading BED file at line {}".format(count))

        interval_list.append((chrom, start, end))
    return interval_list


def get_rf_bins(rf_cut_intervals, min_distance=200, max_distance=800):
    r"""
    returns a list of tuples containing a bin having the format:
    ('chrom', start, end)

    The goal is to have bins containing each  a restriction site close to
    the center. Restriction sites that are less than 'min_distance' appart
    are merged. To the left and right of the restriction site
    'max_distance' bp are added unless they clash with other bin.
    Resulting bins are not immediately one after the other.

    The given cut sites list has to be ordered chr, and start site

    :param rf_cut_intervals: list of tuples containing the position of restriction fragment sites
    :param min_distance: min distance between restriction fragment sites.
    :param max_distance: max distance between restriction fragment and bin border.
    :return:

    # two restriction sites of length 10
    >>> rf_cut_interval = [('chr1', 10, 20), ('chr1', 60, 70)]

    The following two bins are close together
    and should be  merged under min_distance = 20
    >>> rf_cut_interval.extend([('chr2', 20, 30), ('chr2', 40, 50),
    ... ('chr2', 70, 80)])
    >>> get_rf_bins(rf_cut_interval, min_distance=10, max_distance=20)
    [('chr1', 0, 40), ('chr1', 40, 90), ('chr2', 0, 60), ('chr2', 60, 100)]
    """
    sys.stderr.write("Minimum distance considered between "
                     "restriction sites is {}\nMax "
                     "distance: {}\n".format(min_distance, max_distance))

    chrom, start, end = zip(*rf_cut_intervals)
    rest_site_len = end[0] - start[0]

    # find sites that are less than min_distance apart
    to_merge = np.flatnonzero(np.diff(start) - rest_site_len <= min_distance)
    to_merge += 1  # + 1 to account for np.diff index handling
    merge_idx = 0
    # add max_distance to both sides
    start = np.array(start) - max_distance
    end = np.array(end) + max_distance
    new_start = [max(0, start[0])]
    new_end = []
    new_chrom = [chrom[0]]
    for idx in range(1, len(start)):
        # identify end of chromosome
        if chrom[idx] != chrom[idx - 1]:
            new_start.append(max(0, start[idx]))
            new_end.append(end[idx - 1])
            new_chrom.append(chrom[idx])
            merge_idx += 1
            continue

        if merge_idx < len(to_merge) and idx == to_merge[merge_idx]:
            merge_idx += 1
            continue

        # identify overlapping bins
        if chrom[idx] == chrom[idx - 1] and end[idx - 1] > start[idx]:
            middle = start[idx] + int((end[idx - 1] - start[idx]) / 2)
            new_start.append(middle)
            new_end.append(middle)
        else:
            new_start.append(start[idx])
            new_end.append(end[idx - 1])
        new_chrom.append(chrom[idx])

    new_end.append(end[-1])
    assert len(new_chrom) == len(new_start), "error"
    assert len(new_end) == len(new_start), "error"

    intervals = zip(new_chrom, new_start, new_end)
    intervals = [(_chrom, _start, _end) for _chrom, _start, _end in intervals if _end - _start >= min_distance]
    return intervals


def get_chrom_sizes(bam_handle):
    """
    return the list of chromosome names and their
    size from the bam file
    The return value is a list of the form
    [('chr1', 2343434), ('chr2', 43432432)]

    >>> test = Tester()
    >>> get_chrom_sizes(pysam.Samfile(test.bam_file_1, 'rb'))
    [('contig-2', 3345), ('contig-1', 7125)]
    """

    # in some cases there are repeated entries in
    # the bam file. Thus, I first convert to dict,
    # then to list.
    list_chrom_sizes = dict(zip(bam_handle.references,
                                bam_handle.lengths))
    return list_chrom_sizes.items()


def check_dangling_end(read, dangling_sequences):
    """
    given a pysam read object, this function
    checks if a forward read starts with
    the dangling sequence or if a reverse
    read ends with the dangling sequence.
    """
    ds = dangling_sequences
    # skip forward read that stars with the restriction sequence
    if not read.is_reverse and \
            read.seq.upper()[0:len(ds['pat_forw'])] == ds['pat_forw']:
        return True

    # skip reverse read that ends with the restriction sequence
    if read.is_reverse and \
            read.seq.upper()[-len(ds['pat_rev']):] == ds['pat_rev']:
        return True

    return False


def get_supplementary_alignment(read, pysam_obj):
    """Checks if a read has a supplementary alignment
    :param read pysam AlignedSegment
    :param pysam_obj pysam file object

    :return pysam AlignedSegment of the supplementary aligment or None in case of no supplementary alignment
    """

    # the SA field contains a list of other alignments as a ';' delimited list in the format
    # rname,pos,strand,CIGAR,mapQ,NM;
    if read.has_tag('SA'):
        # field always ends in ';' thus last element after split is always empty, hence [0:-1]
        other_alignments = read.get_tag('SA').split(";")[0:-1]
        supplementary_alignment = []
        for i in range(len(other_alignments)):
            _sup = pysam_obj.next()
            if _sup.is_supplementary and _sup.qname == read.qname:
                supplementary_alignment.append(_sup)

        return supplementary_alignment

    else:
        return None


def get_correct_map(primary, supplement_list):
    """
    Decides which of the mappings, the primary or supplement, is correct. In the case of
    long reads (eg. 150bp) the restriction enzyme site could split the read into two parts
    but only the mapping corresponding to the start of the read should be considered as
    the correct one.

    For example:

    Forward read:

                          _  <- cut site
    |======================|==========>
                           -
    |----------------------|
        correct mapping


    reverse read:

                          _  <- cut site
    <======================|==========|
                           -
                           |----------|
                           correct mapping


    :param primary: pysam AlignedSegment for primary mapping
    :param supplement_list: list of pysam AlignedSegment for secondary mapping

    :return: pysam AlignedSegment that is mapped correctly
    """

    for supplement in supplement_list:
        assert primary.qname == supplement.qname, "ERROR, primary " \
            "and supplementary reads do not have the same id. The ids " \
            "are as follows\n{}\n{}".format(primary.qname, supplement.qname)
    read_list = [primary] + supplement_list
    first_mapped = []
    for idx, read in enumerate(read_list):
        if read.is_reverse:
            cigartuples = read.cigartuples[::-1]
        else:
            cigartuples = read.cigartuples[:]

        first_mapped.append([x for x, cig in enumerate(cigartuples) if cig[0] == 0][0])
    # find which read has a cigar string that maps first than any of the others.
    idx_min = first_mapped.index(min(first_mapped))

    return read_list[idx_min]


def enlarge_bins(bin_intervals, chrom_sizes):
    r"""
    takes a list of consecutive but not
    one after the other bin intervals
    and joins them such that the
    end and start of consecutive bins
    is the same.

    >>> chrom_sizes = [('chr1', 100), ('chr2', 100)]
    >>> bin_intervals =     [('chr1', 10, 30), ('chr1', 50, 80),
    ... ('chr2', 10, 60), ('chr2', 60, 90)]
    >>> enlarge_bins(bin_intervals, chrom_sizes)
    [('chr1', 0, 40), ('chr1', 40, 100), ('chr2', 0, 60), ('chr2', 60, 100)]
    """
    # enlarge remaining bins
    chr_start = True
    chrom_sizes_dict = dict(chrom_sizes)
    for idx in xrange(len(bin_intervals) - 1):
        chrom, start, end = bin_intervals[idx]
        chrom_next, start_next, end_next = bin_intervals[idx + 1]
        if chr_start is True:
            start = 0
            chr_start = False
        if chrom == chrom_next and \
                end != start_next:
            middle = start_next - (start_next - end) / 2
            bin_intervals[idx] = (chrom, start, middle)
            bin_intervals[idx + 1] = (chrom, middle, end_next)
        if chrom != chrom_next:
            bin_intervals[idx] = (chrom, start, chrom_sizes_dict[chrom])
            bin_intervals[idx + 1] = (chrom_next, 0, end_next)

    chrom, start, end = bin_intervals[-1]
    bin_intervals[-1] = (chrom, start, chrom_sizes_dict[chrom])

    return bin_intervals


def readBamFiles(pFileOneIterator, pFileTwoIterator, pNumberOfItemsPerBuffer, pSkipDuplicationCheck, pReadPosMatrix, pRefId2name, pMinMappingQuality):
    """Read the two bam input files into n buffers each with pNumberOfItemsPerBuffer
        with n = number of processes. The duplication check is handled here too."""
    buffer_mate1 = []
    buffer_mate2 = []
    duplicated_pairs = 0
    one_mate_unmapped = 0
    one_mate_not_unique = 0
    one_mate_low_quality = 0

    all_data_read = False
    j = 0
    iter_num = 0
    while j < pNumberOfItemsPerBuffer:
        try:
            mate1 = pFileOneIterator.next()
            mate2 = pFileTwoIterator.next()
        except StopIteration:
            all_data_read = True
            break
        iter_num += 1

        # skip 'not primary' alignments
        while mate1.flag & 256 == 256:
            try:
                mate1 = pFileOneIterator.next()
            except StopIteration:
                all_data_read = True
                break
        while mate2.flag & 256 == 256:
            try:
                mate2 = pFileTwoIterator.next()
            except StopIteration:
                all_data_read = True
                break

        assert mate1.qname == mate2.qname, "FATAL ERROR {} {} " \
            "Be sure that the sam files have the same read order " \
            "If using Bowtie2 or Hisat2 add " \
            "the --reorder option".format(mate1.qname, mate2.qname)

        # check for supplementary alignments
        # (needs to be done before skipping any unmapped reads
        # to keep the order of the two bam files in sync)
        mate1_supplementary_list = get_supplementary_alignment(mate1, pFileOneIterator)
        mate2_supplementary_list = get_supplementary_alignment(mate2, pFileTwoIterator)

        if mate1_supplementary_list:
            mate1 = get_correct_map(mate1, mate1_supplementary_list)

        if mate2_supplementary_list:
            mate2 = get_correct_map(mate2, mate2_supplementary_list)

        # skip if any of the reads is not mapped
        if mate1.flag & 0x4 == 4 or mate2.flag & 0x4 == 4:
            one_mate_unmapped += 1
            continue

        # skip if the read quality is low
        if mate1.mapq < pMinMappingQuality or mate2.mapq < pMinMappingQuality:
            # for bwa other way to test
            # for multi-mapping reads is with a mapq = 0
            # the XS flag is not reliable.
            if mate1.mapq == 0 & mate2.mapq == 0:
                one_mate_not_unique += 1
                continue

            """
            # check if low quality is because of
            # read being repetitive
            # by reading the XS flag.
            # The XS:i field is set by bowtie when a read is
            # multi read and it contains the mapping score of the next
            # best match
            if 'XS' in dict(mate1.tags) or 'XS' in dict(mate2.tags):
                one_mate_not_unique += 1
                continue
            """

            one_mate_low_quality += 1
            continue

        if pSkipDuplicationCheck is False:
            if pReadPosMatrix.is_duplicated(pRefId2name[mate1.rname],
                                            mate1.pos,
                                            pRefId2name[mate2.rname],
                                            mate2.pos):
                duplicated_pairs += 1
                continue
        buffer_mate1.append(mate1)
        buffer_mate2.append(mate2)
        j += 1

    if all_data_read and len(buffer_mate1) != 0 and len(buffer_mate2) != 0:
        return buffer_mate1, buffer_mate2, True, duplicated_pairs, one_mate_unmapped, one_mate_not_unique, one_mate_low_quality, iter_num - len(buffer_mate1)
    if all_data_read and len(buffer_mate1) == 0 or len(buffer_mate2) == 0:
        return None, None, True, duplicated_pairs, one_mate_unmapped, one_mate_not_unique, one_mate_low_quality, iter_num - len(buffer_mate1)
    return buffer_mate1, buffer_mate2, False, duplicated_pairs, one_mate_unmapped, one_mate_not_unique, one_mate_low_quality, iter_num - len(buffer_mate1)


def process_data(pMateBuffer1, pMateBuffer2, pMinMappingQuality,
                 pRemoveSelfCircles, pRestrictionSequence, pRemoveSelfLigation, pMatrixSize,
                 pRfPositions, pRefId2name,
                 pDanglingSequences, pBinsize, pResultIndex,
                 pQueueOut, pTemplate, pOutputBamSet, pOutputName, pCounter,
                 pSharedBinIntvalTree, pDictBinIntervalTreeIndex, pCoverage, pCoverageIndex,
                 pOutputFileBufferDir, pRow, pCol, pData):
    """
    This function computes for a given number of elements in pMateBuffer1 and pMaterBuffer2 a partial interaction matrix.
    This function is used by multiple processes to speed up the computation.
    All partial matrices are merged in the end into one interaction matrix.

    Parameters
    ----------
    pMateBuffer1 : List of n reads of type 'pysam.libcalignedsegment.AlignedSegment' of sam input file 1
    pMateBuffer2 : List of n reads of type 'pysam.libcalignedsegment.AlignedSegment' of sam input file 2
    pMinMappingQuality : integer, minimum mapping quality of a read
    pRemoveSelfCircles : boolean, if self circles should be removed
    pRestrictionSequence : String, the restriction sequence
    pRemoveSelfLigation : If self ligations should be removed
    pMatrixSize : integer, the size of the interaction matrix
    pRfPositions : intervalTree, only used if a restriction cut file and not a bin size was defined.
    pRefId2name : Tuple, Maps a reference id to a name
    pDanglingSequences : dict, dict of dangling sequences
    pBinsize : integer, the size of the bins
    pResultIndex : integer, number of processs, range(0, threads). Is returned via the queue to have access to the right row, col and data array after the computation.
    pQueueOut : multiprocessing.Queue, queue to return the computed counting variables:
            one_mate_unmapped, one_mate_low_quality, one_mate_not_unique, dangling_end, self_circle, self_ligation, same_fragment,
            mate_not_close_to_rf, count_inward, count_outward, count_left, count_right, inter_chromosomal, short_range, long_range,
            pair_added, len(pMateBuffer1), pResultIndex, pCounter
    pTemplate : The template for the output bam file
    pOutputBamSet : If a output bam file should be written. Depending on the input parameter '--outBam'
    pOutputName : String, Name of the partial bam file
    pCounter : integer, value which is returned to the main process. The main process can than write a pCounter.bam_done file
                to signal the background process, which is merging the partial bam files into one, that this dataset can be merged.
    pSharedBinIntvalTree : multiprocessing.sharedctype.RawArray of C_Interval, stores the interval tree in a 1D-RawArray.
    pDictBinIntervalTreeIndex : dict, stores the information at which index position a given interval starts and ends in the 1D-array 'pSharedBinIntvalTree'
    pCoverage : multiprocessing.sharedctype.Array of c_uint, Stores the coverage in a 1D-Array
    pCoverageIndex :  multiprocessing.sharedctype.RawArray of C_Coverage, stores the information in the 1D-array 'pCoverage'
    pOutputFileBufferDir : String, the directory where the partial output bam files are buffered. Default is '/dev/shm/'
    pRow : multiprocessing.sharedctype.RawArray of c_uint, Stores the row index information. It is available for all processes and does not need to be copied.
    pCol : multiprocessing.sharedctype.RawArray of c_uint, stores the column index information. It is available for all processes and does not need to be copied.
    pDat : multiprocessing.sharedctype.RawArray of c_ushort, stores a 1 for each row - column pair. It is available for all processes and does not need to be copied.
    """

    one_mate_unmapped = 0
    one_mate_low_quality = 0
    one_mate_not_unique = 0
    dangling_end = 0
    self_circle = 0
    self_ligation = 0
    same_fragment = 0
    mate_not_close_to_rf = 0

    count_inward = 0
    count_outward = 0
    count_left = 0
    count_right = 0
    inter_chromosomal = 0
    short_range = 0
    long_range = 0

    pair_added = 0

    iter_num = 0
    hic_matrix = None
    if pOutputBamSet:
        out_bam = pysam.Samfile(os.path.join(pOutputFileBufferDir, pOutputName), 'wb', template=pTemplate)

    if pMateBuffer1 is None or pMateBuffer2 is None:

        pQueueOut.put([hic_matrix, [one_mate_unmapped, one_mate_low_quality, one_mate_not_unique, dangling_end, self_circle, self_ligation, same_fragment,
                                    mate_not_close_to_rf, count_inward, count_outward,
                                    count_left, count_right, inter_chromosomal, short_range, long_range, pair_added, iter_num, pResultIndex]])
        return

    while iter_num < len(pMateBuffer1) and iter_num < len(pMateBuffer2):
        mate1 = pMateBuffer1[iter_num]
        mate2 = pMateBuffer2[iter_num]
        iter_num += 1

        # check if reads belong to a bin
        #
        # pDictBinInterval stores the start and end position for each chromsome in the array 'pSharedBinIntvalTree'
        # To get to the right interval a binary search is used.
        mate_bins = []
        mate_is_unasigned = False
        for mate in [mate1, mate2]:
            mate_ref = pRefId2name[mate.rname]
            # find the middle genomic position of the read. This is used to find the bin it belongs to.
            read_middle = mate.pos + int(mate.qlen / 2)
            try:
                start, end = pDictBinIntervalTreeIndex[mate_ref]
                middle_pos = int((start + end) / 2)
                mate_bin = None
                while not start > end:
                    if pSharedBinIntvalTree[middle_pos].begin <= read_middle and read_middle <= pSharedBinIntvalTree[middle_pos].end:
                        mate_bin = pSharedBinIntvalTree[middle_pos]
                        mate_is_unasigned = False
                        break
                    elif pSharedBinIntvalTree[middle_pos].begin > read_middle:
                        end = middle_pos - 1
                        middle_pos = int((start + end) / 2)
                        mate_is_unasigned = True
                    else:
                        start = middle_pos + 1
                        middle_pos = int((start + end) / 2)
                        mate_is_unasigned = True

            except:
                # for small contigs it can happen that they are not
                # in the bin_intval_tree keys if no restriction site is found on the contig.
                mate_is_unasigned = True
                break

            # report no match case
            if mate_bin is None:
                mate_is_unasigned = True
                break
            mate_bin_id = mate_bin.data
            mate_bins.append(mate_bin_id)

        # if a mate is unassigned, it means it is not close
        # to a restriction sites
        if mate_is_unasigned is True:
            mate_not_close_to_rf += 1
            continue

        # check if mates are in the same chromosome
        if mate1.reference_id != mate2.reference_id:
            orientation = 'diff_chromosome'
        else:
            # to identify 'inward' and 'outward' orientations
            # the order or the mates in the genome has to be
            # known.
            if mate1.pos < mate2.pos:
                first_mate = mate1
                second_mate = mate2
            else:
                first_mate = mate2
                second_mate = mate1

            """
            outward
            <---------------              ---------------->

            inward
            --------------->              <----------------

            same-strand-right
            --------------->              ---------------->

            same-strand-left
            <---------------              <----------------
            """

            if not first_mate.is_reverse and second_mate.is_reverse:
                orientation = 'inward'
            elif first_mate.is_reverse and not second_mate.is_reverse:
                orientation = 'outward'
            elif first_mate.is_reverse and second_mate.is_reverse:
                orientation = 'same-strand-left'
            else:
                orientation = 'same-strand-right'

            # check self-circles
            # self circles are defined as pairs within 25kb
            # with 'outward' orientation (Jin et al. 2013. Nature)
            if abs(mate2.pos - mate1.pos) < 25000 and orientation == 'outward':
                self_circle += 1
                if pRemoveSelfCircles:
                    continue

            # check for dangling ends if the restriction sequence
            # is known:
            if pRestrictionSequence:
                if check_dangling_end(mate1, pDanglingSequences) or \
                        check_dangling_end(mate2, pDanglingSequences):
                    dangling_end += 1
                    continue

            if abs(mate2.pos - mate1.pos) < 1000 and orientation == 'inward':
                has_rf = []

                if pRfPositions and pRestrictionSequence:
                    # check if in between the two mate
                    # ends the restriction fragment is found.

                    # the interval used is:
                    # start of fragment + length of restriction sequence
                    # end of fragment - length of restriction sequence
                    # the restriction sequence length is subtracted
                    # such that only fragments internally containing
                    # the restriction site are identified
                    frag_start = min(mate1.pos, mate2.pos) + len(pRestrictionSequence)
                    frag_end = max(mate1.pos + mate1.qlen, mate2.pos + mate2.qlen) - len(pRestrictionSequence)
                    mate_ref = pRefId2name[mate1.rname]
                    has_rf = sorted(pRfPositions[mate_ref][frag_start: frag_end])

                # case when there is no restriction fragment site between the mates
                if len(has_rf) == 0:
                    same_fragment += 1
                    continue

                self_ligation += 1

                if pRemoveSelfLigation:
                    # skip self ligations
                    continue

            # set insert size to save bam
            mate1.isize = mate2.pos - mate1.pos
            mate2.isize = mate1.pos - mate2.pos

        # if mate_bins, which is set in the previous section
        # does not have size=2, it means that one
        # of the exceptions happened
        if len(mate_bins) != 2:
            continue

        # count type of pair (distance, orientation)
        if mate1.reference_id != mate2.reference_id:
            inter_chromosomal += 1

        elif abs(mate2.pos - mate1.pos) < 20000:
            short_range += 1
        else:
            long_range += 1

        if orientation == 'inward':
            count_inward += 1
        elif orientation == 'outward':
            count_outward += 1
        elif orientation == 'same-strand-left':
            count_left += 1
        elif orientation == 'same-strand-right':
            count_right += 1

        for mate in [mate1, mate2]:
            # fill in coverage vector
            vec_start = max(0, mate.pos - mate_bin.begin) / pBinsize
            length_coverage = pCoverageIndex[mate_bin_id].end - pCoverageIndex[mate_bin_id].begin
            vec_end = min(length_coverage, vec_start +
                          len(mate.seq) / pBinsize)
            coverage_index = pCoverageIndex[mate_bin_id].begin + vec_start
            coverage_end = pCoverageIndex[mate_bin_id].begin + vec_end
            for i in xrange(coverage_index, coverage_end, 1):
                pCoverage[i] += 1

        pRow[pair_added] = mate_bins[0]
        pCol[pair_added] = mate_bins[1]
        pData[pair_added] = np.uint8(1)

        pair_added += 1
        if pOutputBamSet:
            # prepare data for bam output
            # set the flag to point that this data is paired
            mate1.flag |= 0x1
            mate2.flag |= 0x1

            # set one read as the first in pair and the
            # other as second
            mate1.flag |= 0x40
            mate2.flag |= 0x80

            # set chrom of mate
            mate1.mrnm = mate2.rname
            mate2.mrnm = mate1.rname

            # set position of mate
            mate1.mpos = mate2.pos
            mate2.mpos = mate1.pos
            out_bam.write(mate1)
            out_bam.write(mate2)

    if pOutputBamSet:
        out_bam.close()

    pQueueOut.put([[one_mate_unmapped, one_mate_low_quality, one_mate_not_unique, dangling_end, self_circle, self_ligation, same_fragment,
                    mate_not_close_to_rf, count_inward, count_outward,
                    count_left, count_right, inter_chromosomal, short_range, long_range, pair_added, len(pMateBuffer1), pResultIndex, pCounter]])
    return


def write_bam(pTemplate, pOutputFileBufferDir, pUniqueHashForBam):

    out_bam = pysam.Samfile(os.path.join(pOutputFileBufferDir, pUniqueHashForBam + ".bam"), 'wb', template=pTemplate)

    counter = 0
    while not os.path.isfile(os.path.join(pOutputFileBufferDir, pUniqueHashForBam + '.done_processing')) \
            or os.path.isfile(os.path.join(pOutputFileBufferDir, str(counter) + "_" + pUniqueHashForBam + '.bam_done')):
        if os.path.isfile(os.path.join(pOutputFileBufferDir, str(counter) + "_" + pUniqueHashForBam + '.bam_done')):
            out_put_threads = pysam.Samfile(os.path.join(pOutputFileBufferDir, str(counter) + "_" + pUniqueHashForBam + '.bam'), 'rb')
            while True:
                try:
                    data = out_put_threads.next()
                except StopIteration:
                    break
                out_bam.write(data)
            out_put_threads.close()
            os.remove(os.path.join(pOutputFileBufferDir, str(counter) + "_" + pUniqueHashForBam + '.bam'))
            os.remove(os.path.join(pOutputFileBufferDir, str(counter) + "_" + pUniqueHashForBam + '.bam_done'))
            counter += 1
        else:
            time.sleep(3)

    out_bam.close()
    os.remove(os.path.join(pOutputFileBufferDir, pUniqueHashForBam + '.done_processing'))


def main(args=None):
    """
    Reads line by line two bam files that are not sorted.
    Each line in the two bam files should correspond
    to the mapped position of the two ends of a Hi-C
    fragment.

    Each mate pair is assessed to determine if it is
    a valid Hi-C pair, in such case a matrix
    reporting the counts of mates is constructed.

    A bam file containing the valid Hi-C reads
    is also constructed
    """

    args = parse_arguments().parse_args(args)
    try:
        QC.make_sure_path_exists(args.QCfolder)
    except OSError:
        exit("Can't open/create QC folder path: {}. Please check".format(args.QCfolder))

    if args.threads < 3:
        exit("\nAt least three threads need to be defined.\n")

    sys.stderr.write("reading {} and {} to build hic_matrix\n".format(args.samFiles[0].name,
                                                                      args.samFiles[1].name))
    str1 = pysam.Samfile(args.samFiles[0].name, 'rb')
    str2 = pysam.Samfile(args.samFiles[1].name, 'rb')

    args.samFiles[0].close()
    args.samFiles[1].close()
    outputFileBufferDir = args.outputFileBufferDir
    outputFileBufferDir = os.path.join(outputFileBufferDir)
    unique_hash_for_bam = str(hash(time.time()))
    if args.outBam:
        args.outBam.close()

    chrom_sizes = get_chrom_sizes(str1)

    read_pos_matrix = ReadPositionMatrix()

    # define bins
    rf_positions = None
    if args.restrictionCutFile:
        rf_interval = bed2interval_list(args.restrictionCutFile)
        bin_intervals = get_rf_bins(rf_interval,
                                    min_distance=args.minDistance,
                                    max_distance=args.maxDistance)

        rf_positions = intervalListToIntervalTree(rf_interval)
    else:
        bin_intervals = get_bins(args.binSize, chrom_sizes, args.region)

    matrix_size = len(bin_intervals)
    bin_intval_tree = intervalListToIntervalTree(bin_intervals)
    ref_id2name = str1.references

    # build c_type shared memory for the interval tree
    shared_array_list = []
    index_dict = {}
    end = -1
    for i, seq in enumerate(bin_intval_tree):
        start = end + 1
        interval_list = []
        for interval in bin_intval_tree[seq]:
            interval_list.append((interval.begin, interval.end, interval.data))
        end = start + len(bin_intval_tree[seq]) - 1
        index_dict[seq] = (start, end)
        interval_list = sorted(interval_list)
        shared_array_list.extend(interval_list)
    shared_build_intval_tree = RawArray(C_Interval, shared_array_list)
    bin_intval_tree = None
    dangling_sequences = dict()
    if args.restrictionSequence:
        # build a list of dangling sequences
        args.restrictionSequence = args.restrictionSequence.upper()
        dangling_sequences['pat_forw'] = args.restrictionSequence[1:]
        dangling_sequences['pat_rev'] = args.restrictionSequence[:-1]
        sys.stderr.write("dangling sequences to check "
                         "are {}\n".format(dangling_sequences))

    # initialize coverage vectors that
    # save the number of reads that overlap
    # a bin.
    # To save memory, coverage is not measured by bp
    # but by bins of length 10bp
    binsize = 10
    number_of_elements_coverage = 0
    start_pos_coverage = []
    end_pos_coverage = []

    for chrom, start, end in bin_intervals:
        start_pos_coverage.append(number_of_elements_coverage)

        number_of_elements_coverage += (end - start) / binsize
        end_pos_coverage.append(number_of_elements_coverage - 1)
    pos_coverage = RawArray(C_Coverage, zip(start_pos_coverage, end_pos_coverage))
    start_pos_coverage = None
    end_pos_coverage = None
    coverage = Array(c_uint, number_of_elements_coverage)

    # define global shared ctypes arrays for row, col and data
    args.threads = args.threads - 2
    row = [None] * args.threads
    col = [None] * args.threads
    data = [None] * args.threads
    for i in xrange(args.threads):
        row[i] = RawArray(c_uint, args.inputBufferSize)
        col[i] = RawArray(c_uint, args.inputBufferSize)
        data[i] = RawArray(c_ushort, args.inputBufferSize)

    start_time = time.time()

    iter_num = 0
    pair_added = 0
    hic_matrix = None

    one_mate_unmapped = 0
    one_mate_low_quality = 0
    one_mate_not_unique = 0
    dangling_end = 0
    self_circle = 0
    self_ligation = 0
    same_fragment = 0
    mate_not_close_to_rf = 0
    duplicated_pairs = 0

    count_inward = 0
    count_outward = 0
    count_left = 0
    count_right = 0
    inter_chromosomal = 0
    short_range = 0
    long_range = 0

    pair_added = 0

    # input buffer for bam files
    buffer_workers1 = [None] * args.threads
    buffer_workers2 = [None] * args.threads

    # output buffer to write bam with mate1 and mate2 pairs
    process = [None] * args.threads
    all_data_processed = False
    hic_matrix = coo_matrix((matrix_size, matrix_size), dtype='uint32')
    queue = [None] * args.threads

    all_threads_done = False
    thread_done = [False] * args.threads
    count_output = 0
    count_call_of_read_input = 0
    computed_pairs = 0
<<<<<<< HEAD
    if args.outBam is not None:
        process_write_bam_file = Process(target=write_bam, kwargs=dict(pOutputBam=args.outBam.name, pTemplate=str1, pOutputFileBufferDir=outputFileBufferDir))
=======
    if args.outBam:
        process_write_bam_file = Process(target=write_bam, kwargs=dict(pTemplate=str1, pOutputFileBufferDir=outputFileBufferDir, pUniqueHashForBam=unique_hash_for_bam))
>>>>>>> bfa99d5f
        process_write_bam_file.start()
    while not all_data_processed or not all_threads_done:

        for i in xrange(args.threads):
            if queue[i] is None and not all_data_processed:
                count_call_of_read_input += 1

                buffer_workers1[i], buffer_workers2[i], all_data_processed, \
                    duplicated_pairs_, one_mate_unmapped_, one_mate_not_unique_, \
                    one_mate_low_quality_, iter_num_ = readBamFiles(pFileOneIterator=str1,
                                                                    pFileTwoIterator=str2,
                                                                    pNumberOfItemsPerBuffer=args.inputBufferSize,
                                                                    pSkipDuplicationCheck=args.skipDuplicationCheck,
                                                                    pReadPosMatrix=read_pos_matrix,
                                                                    pRefId2name=ref_id2name,
                                                                    pMinMappingQuality=args.minMappingQuality
                                                                    )
                duplicated_pairs += duplicated_pairs_
                one_mate_unmapped += one_mate_unmapped_
                one_mate_not_unique += one_mate_not_unique_
                one_mate_low_quality += one_mate_low_quality_
                iter_num += iter_num_
                queue[i] = Queue()
                thread_done[i] = False
                computed_pairs += len(buffer_workers1[i])
                # create process to compute hic matrix for this buffer
                process[i] = Process(target=process_data, kwargs=dict(
                    pMateBuffer1=buffer_workers1[i],
                    pMateBuffer2=buffer_workers2[i],
                    pMinMappingQuality=args.minMappingQuality,
                    pRemoveSelfCircles=args.removeSelfCircles,
                    pRestrictionSequence=args.restrictionSequence,
                    pRemoveSelfLigation=args.removeSelfLigation,
                    pMatrixSize=matrix_size,
                    pRfPositions=rf_positions,
                    pRefId2name=ref_id2name,
                    pDanglingSequences=dangling_sequences,
                    pBinsize=binsize,
                    pResultIndex=i,
                    pQueueOut=queue[i],
                    pTemplate=str1,
                    pOutputBamSet=args.outBam,
                    pOutputName=str(count_output) + "_" + unique_hash_for_bam + '.bam',
                    pCounter=count_output,
                    pSharedBinIntvalTree=shared_build_intval_tree,
                    pDictBinIntervalTreeIndex=index_dict,
                    pCoverage=coverage,
                    pCoverageIndex=pos_coverage,
                    pOutputFileBufferDir=outputFileBufferDir,
                    pRow=row[i],
                    pCol=col[i],
                    pData=data[i]
                ))
                process[i].start()
                count_output += 1
                buffer_workers1[i] = None
                buffer_workers2[i] = None

            elif queue[i] is not None and not queue[i].empty():
                result = queue[i].get()

                if result[0] is not None:
                    elements = result[0][15]
                    if hic_matrix is None:
                        hic_matrix = coo_matrix((data[i][:elements], (row[i][:elements], col[i][:elements])), shape=(matrix_size, matrix_size))
                    else:
                        hic_matrix += coo_matrix((data[i][:elements], (row[i][:elements], col[i][:elements])), shape=(matrix_size, matrix_size))

                    dangling_end += result[0][3]
                    self_circle += result[0][4]
                    self_ligation += result[0][5]
                    same_fragment += result[0][6]
                    mate_not_close_to_rf += result[0][7]

                    count_inward += result[0][8]
                    count_outward += result[0][9]
                    count_left += result[0][10]
                    count_right += result[0][11]
                    inter_chromosomal += result[0][12]
                    short_range += result[0][13]
                    long_range += result[0][14]

                    pair_added += result[0][15]
                    iter_num += result[0][16]

                queue[i] = None
                process[i].join()
                process[i].terminate()
                process[i] = None
                thread_done[i] = True
                if args.outBam:
                    open(os.path.join(outputFileBufferDir, str(result[0][-1]) + "_" + unique_hash_for_bam + '.bam_done'), 'a').close()

                # caused by the architecture I try to display this output information after +-1e5 of 1e6 reads.
                if iter_num % 1e6 < 100000:
                    elapsed_time = time.time() - start_time
                    sys.stderr.write("processing {} lines took {:.2f} "
                                     "secs ({:.1f} lines per "
                                     "second)\n".format(iter_num,
                                                        elapsed_time,
                                                        iter_num / elapsed_time))
                    sys.stderr.write("{} ({:.2f}%) valid pairs added to matrix"
                                     "\n".format(pair_added, float(100 * pair_added) / iter_num))
                if args.doTestRun and iter_num > 1e5:
                    sys.stderr.write("\n## *WARNING*. Early exit because of --doTestRun parameter  ##\n\n")
                    all_data_processed = True
                    thread_done[i] = True
                    break
            elif all_data_processed and queue[i] is None:
                thread_done[i] = True
            else:
                time.sleep(1)

        if all_data_processed:
            all_threads_done = True
            for thread in thread_done:
                if not thread:
                    all_threads_done = False

    # the resulting matrix is only filled unevenly with some pairs
    # int the upper triangle and others in the lower triangle. To construct
    # the definite matrix I add the values from the upper and lower triangles
    # and subtract the diagonal to avoid double counting it.
    # The resulting matrix is symmetric.
<<<<<<< HEAD
    open(os.path.join(outputFileBufferDir, 'done_processing'), 'a').close()
    print "wait for bam merging process to finish"
    if args.outBam is not None:
        process_write_bam_file.join()
    print "wait for bam merging process to finish...DONE!"
=======
    if args.outBam:
        open(os.path.join(outputFileBufferDir, unique_hash_for_bam + '.done_processing'), 'a').close()
        print "wait for bam merging process to finish"
        process_write_bam_file.join()
        print "wait for bam merging process to finish...DONE!"
>>>>>>> bfa99d5f

    dia = dia_matrix(([hic_matrix.diagonal()], [0]), shape=hic_matrix.shape)
    hic_matrix = hic_matrix + hic_matrix.T - dia
    # extend bins such that they are next to each other
    bin_intervals = enlarge_bins(bin_intervals[:], chrom_sizes)
    # compute max bin coverage
    bin_max = []

    for cover in pos_coverage:
        max_element = 0
        for i in xrange(cover.begin, cover.end, 1):
            if coverage[i] > max_element:
                max_element = coverage[i]
        if max_element == 0:
            bin_max.append(np.nan)
        else:
            bin_max.append(max_element)

    chr_name_list, start_list, end_list = zip(*bin_intervals)
    bin_intervals = zip(chr_name_list, start_list, end_list, bin_max)
    hic_ma = hm.hiCMatrix()
    hic_ma.setMatrix(hic_matrix, cut_intervals=bin_intervals)

    args.outFileName.close()
    # removing the empty file. Otherwise the save method
    # will say that the file already exists.
    try:
        unlink(args.outFileName.name)
    except OSError:
        pass

    hic_ma.save(args.outFileName.name)

    if args.outBam:
        # os.path.join(outputFileBufferDir, unique_hash_for_bam + "_" + args.outBam.name)
        shutil.move(os.path.join(outputFileBufferDir, unique_hash_for_bam + ".bam"), args.outBam.name)

    """
    if args.restrictionCutFile:
        # load the matrix to mask those
        # bins that most likely didn't
        # have a restriction site that was cutted

        # reload the matrix as a HiCMatrix object
        hic_matrix = hm.hiCMatrix(args.outFileName.name)

        hic_matrix.maskBins(get_poor_bins(bin_max))
        hic_matrix.save(args.outFileName.name)
    """
    if args.removeSelfLigation:
        msg = " (removed)"
    else:
        msg = " (not removed)"

    mappable_pairs = iter_num - one_mate_unmapped

    log_file_name = os.path.join(args.QCfolder, "QC.log")
    log_file = open(log_file_name, 'w')
    log_file.write("""
File\t{}\t\t
Pairs considered\t{}\t\t
Min rest. site distance\t{}\t\t
Max rest. site distance\t{}\t\t

""".format(args.outFileName.name, iter_num, args.minDistance,
           args.maxDistance))

    log_file.write("Pairs used\t{}\t({:.2f})\t({:.2f})\n".format(pair_added,
                                                                 100 * float(pair_added) / iter_num,
                                                                 100 * float(pair_added) / mappable_pairs))
    log_file.write("One mate unmapped\t{}\t({:.2f})\t({:.2f})\n".format(one_mate_unmapped,
                                                                        100 * float(one_mate_unmapped) / iter_num,
                                                                        100 * float(one_mate_unmapped) / mappable_pairs))

    log_file.write("One mate not unique\t{}\t({:.2f})\t({:.2f})\n".format(one_mate_not_unique,
                                                                          100 * float(one_mate_not_unique) / iter_num,
                                                                          100 * float(one_mate_not_unique) / mappable_pairs))

    log_file.write("One mate low quality\t{}\t({:.2f})\t({:.2f})\n".format(one_mate_low_quality,
                                                                           100 * float(one_mate_low_quality) / iter_num,
                                                                           100 * float(one_mate_low_quality) / mappable_pairs))

    log_file.write("dangling end\t{}\t({:.2f})\t({:.2f})\n".format(dangling_end,
                                                                   100 * float(dangling_end) / iter_num,
                                                                   100 * float(dangling_end) / mappable_pairs))

    log_file.write("self ligation{}\t{}\t({:.2f})\t({:.2f})\n".format(msg, self_ligation,
                                                                      100 * float(self_ligation) / iter_num,
                                                                      100 * float(self_ligation) / mappable_pairs))

    log_file.write("One mate not close to rest site\t{}\t({:.2f})\t({:.2f})\n".format(mate_not_close_to_rf,
                                                                                      100 * float(mate_not_close_to_rf) / iter_num,
                                                                                      100 * float(mate_not_close_to_rf) / mappable_pairs))

    log_file.write("same fragment (800 bp)\t{}\t({:.2f})\t({:.2f})\n".format(same_fragment,
                                                                             100 * float(same_fragment) / iter_num,
                                                                             100 * float(same_fragment) / mappable_pairs))
    log_file.write("self circle\t{}\t({:.2f})\t({:.2f})\n".format(self_circle,
                                                                  100 * float(self_circle) / iter_num,
                                                                  100 * float(self_circle) / mappable_pairs))
    log_file.write("duplicated pairs\t{}\t({:.2f})\t({:.2f})\n".format(duplicated_pairs,
                                                                       100 * float(duplicated_pairs) / iter_num,
                                                                       100 * float(duplicated_pairs) / mappable_pairs))
    if pair_added > 0:
        log_file.write("Of pairs used:\n")
        log_file.write("inter chromosomal\t{}\t({:.2f})\n".format(inter_chromosomal, 100 * float(inter_chromosomal) / pair_added))

        log_file.write("short range < 20kb\t{}\t({:.2f})\n".format(short_range, 100 * float(short_range) / pair_added))

        log_file.write("long range\t{}\t({:.2f})\n".format(long_range, 100 * float(long_range) / pair_added))

        log_file.write("inward pairs\t{}\t({:.2f})\n".format(count_inward, 100 * float(count_inward) / pair_added))

        log_file.write("outward pairs\t{}\t({:.2f})\n".format(count_outward, 100 * float(count_outward) / pair_added))

        log_file.write("left pairs\t{}\t({:.2f})\n".format(count_left, 100 * float(count_left) / pair_added))

        log_file.write("right pairs\t{}\t({:.2f})\n".format(count_right, 100 * float(count_right) / pair_added))

    log_file.close()
    QC.main("-l {} -o {}".format(log_file_name, args.QCfolder).split())


class Tester(object):
    def __init__(self):
        hic_test_data_dir = os.environ.get('HIC_TEST_DATA_DIR', False)
        if hic_test_data_dir:
            self.root = hic_test_data_dir
        else:
            self.root = os.path.dirname(os.path.abspath(__file__)) + "/test/test_data/"
        self.bam_file_1 = os.path.join(self.root, "hic.bam")<|MERGE_RESOLUTION|>--- conflicted
+++ resolved
@@ -90,8 +90,6 @@
                         type=argparse.FileType('r'),
                         required=True)
 
-<<<<<<< HEAD
-=======
     parser.add_argument('--outBam', '-b',
                         help='Bam file to process. Optional parameter. '
                         'An bam file containing all valid Hi-C reads can be created '
@@ -103,7 +101,6 @@
                         type=argparse.FileType('w'),
                         required=False)
 
->>>>>>> bfa99d5f
     group = parser.add_mutually_exclusive_group(required=True)
 
     group.add_argument('--binSize', '-bs',
@@ -217,18 +214,6 @@
                         default=100000,
                         type=int
                         )
-
-    parser.add_argument('--outBam', '-b',
-                        help='Bam file to process. Optional parameter. '
-                        'An bam file containing all valid Hi-C reads can be created '
-                        'using this option. This bam file could be useful to inspect '
-                        'the distribution of valid Hi-C reads pairs or for other '
-                        'downstream analysis, but is not used by any HiCExplorer tool. '
-                        'Computation will be significant longer if this option is set.',
-                        metavar='bam file',
-                        type=argparse.FileType('w'),
-                        required=False)
-
     parser.add_argument('--outputFileBufferDir',
                         help='The location of the output file buffer. At this location the intermediate \'bam\' files and \'bam_done\' are stored. Per default /dev/shm/ is used which is in the most Linux systems a RAM disk. '
                         'Please make sure no other instance of hicBuildMatrix is accessing this directory at the same time or that old tmp files, maybe from '
@@ -1141,13 +1126,8 @@
     count_output = 0
     count_call_of_read_input = 0
     computed_pairs = 0
-<<<<<<< HEAD
-    if args.outBam is not None:
-        process_write_bam_file = Process(target=write_bam, kwargs=dict(pOutputBam=args.outBam.name, pTemplate=str1, pOutputFileBufferDir=outputFileBufferDir))
-=======
     if args.outBam:
         process_write_bam_file = Process(target=write_bam, kwargs=dict(pTemplate=str1, pOutputFileBufferDir=outputFileBufferDir, pUniqueHashForBam=unique_hash_for_bam))
->>>>>>> bfa99d5f
         process_write_bam_file.start()
     while not all_data_processed or not all_threads_done:
 
@@ -1272,19 +1252,11 @@
     # the definite matrix I add the values from the upper and lower triangles
     # and subtract the diagonal to avoid double counting it.
     # The resulting matrix is symmetric.
-<<<<<<< HEAD
-    open(os.path.join(outputFileBufferDir, 'done_processing'), 'a').close()
-    print "wait for bam merging process to finish"
-    if args.outBam is not None:
-        process_write_bam_file.join()
-    print "wait for bam merging process to finish...DONE!"
-=======
     if args.outBam:
         open(os.path.join(outputFileBufferDir, unique_hash_for_bam + '.done_processing'), 'a').close()
         print "wait for bam merging process to finish"
         process_write_bam_file.join()
         print "wait for bam merging process to finish...DONE!"
->>>>>>> bfa99d5f
 
     dia = dia_matrix(([hic_matrix.diagonal()], [0]), shape=hic_matrix.shape)
     hic_matrix = hic_matrix + hic_matrix.T - dia
@@ -1311,10 +1283,7 @@
     args.outFileName.close()
     # removing the empty file. Otherwise the save method
     # will say that the file already exists.
-    try:
-        unlink(args.outFileName.name)
-    except OSError:
-        pass
+    unlink(args.outFileName.name)
 
     hic_ma.save(args.outFileName.name)
 
