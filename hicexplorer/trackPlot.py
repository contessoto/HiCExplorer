--- conflicted
+++ resolved
@@ -40,14 +40,8 @@
 
 import hicexplorer.HiCMatrix as HiCMatrix
 import hicexplorer.utilities
-<<<<<<< HEAD
-from hicexplorer.utilities import toString, toBytes, check_chrom_str_bytes
-
-=======
 from hicexplorer.utilities import toString, toBytes
 from hicexplorer.utilities import change_chrom_names
->>>>>>> 1949f085
-
 
 reload(sys)
 if sys.version_info <= (3, 0):
