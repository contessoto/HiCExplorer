--- conflicted
+++ resolved
@@ -9,27 +9,6 @@
 <![CDATA[
         ln -s '$matrix' input_matrix.npz.h5 &&
 
-<<<<<<< HEAD
-        hicPlotMatrix
-            #if $matrix and $matrix is not None:
-                --matrix input_matrix.npz
-            #end if
-
-            #if $title and $title is not None:
-                --title $title
-            #end if
-
-            #if $scoreName and $scoreName is not None:
-                --scoreName $scoreName
-            #end if
-
-            #if $outFileName and $outFileName is not None:
-                --outFileName plot.png
-            #end if
-
-            $perChromosome
-            $clearMaskedBins
-=======
         @BINARY@
 
             --matrix input_matrix.npz.h5
@@ -45,48 +24,13 @@
             #if $outFileName and $outFileName is not None:
                 --outFileName plot.png
             #end if
->>>>>>> bf780316
 
             $perChromosome
             $clearMaskedBins
 
-<<<<<<< HEAD
-            --whatToShow $whatToShow.whatToShow_select
-=======
->>>>>>> bf780316
 
             --whatToShow $whatToShow.whatToShow_select
 
-<<<<<<< HEAD
-            ## special: --chromosomeOrder is optional, but if given needs at least one argument
-            #set chroms = '" "'.join([ str($var.chromosome) for $var in $chromosomeOrder ])
-            #if chroms
-                --chromosomeOrder "$chroms"
-            #end if
-
-            #if $region and $region is not None:
-                --region $region
-            #end if
-
-            #if $region2 and $region2 is not None:
-                --region2 $region2
-            #end if
-            $log1p
-            $log
-
-            #if $colorMap and $colorMap is not None:
-                --colorMap $colorMap
-            #end if
-
-            #if $vMin and $vMin is not None:
-                --vMin $vMin
-            #end if
-
-            #if $vMax and $vMax is not None:
-                --vMax $vMax
-            #end if
-
-=======
 
             ## special: --chromosomeOrder is optional, but if given needs at least one argument
             #set chroms = '" "'.join([ str($var.chromosome) for $var in $chromosomeOrder ])
@@ -116,7 +60,6 @@
                 --vMax $vMax
             #end if
 
->>>>>>> bf780316
             #if $whatToShow.whatToShow_select != 'heatmap':
                 --zMax $zMax
             #end if
@@ -124,15 +67,6 @@
 ]]>
     </command>
     <inputs>
-<<<<<<< HEAD
-        <param argument="--matrix" name="matrix" type="data" format="hic_matrix" label="Hi-C matrix to plot"/>
-        <param argument="--title" name="title" type="text" optional="true" label="Plot title"/>
-        <param argument="--scoreName" name="scoreName" type="text" optional="true" label="Score name"/>
-        <param argument="--perChromosome" name="perChromosome" type="boolean" truevalue="--perChromosome" falsevalue="" checked="false"
-            label="Plot per chromosome"
-            help="Instead of plotting the whole matrix each chromosome is plotted next to the other. This parameter is not compatible with --region" />
-        <param argument="--clearMaskedBins" name="clearMaskedBins" type="boolean" truevalue="--clearMaskedBins" falsevalue="" checked="false"
-=======
         <param argument="--matrix" type="data" format="h5" label="Hi-C matrix to plot"/>
         <param argument="--title" type="text" optional="true" label="Plot title"/>
         <param argument="--scoreName" type="text" optional="true" label="Score name"/>
@@ -140,7 +74,6 @@
             label="Plot per chromosome"
             help="Instead of plotting the whole matrix each chromosome is plotted next to the other. This parameter is not compatible with --region" />
         <param argument="--clearMaskedBins" type="boolean" truevalue="--clearMaskedBins" falsevalue="" checked="false"
->>>>>>> bf780316
             label="Remove masked bins from the matrix"  />
 
         <conditional name="whatToShow">
@@ -158,16 +91,6 @@
             <when value="heatmap"/>
         </conditional>
 
-<<<<<<< HEAD
-        <repeat argument="--chromosomeOrder" name="chromosomeOrder" optional="true" min="1" title="Chromosomes to include (and order to plot in):" help="This option overrides --region and --region2">
-            <param name="chromosome" type="text" />
-        </repeat>
-
-        <param argument="--region" name="region" type="text" label="Plot only this region." help="The format is chr:start-end The plotted region contains the main diagonal and is symmetric unless  --region2 is given"/>
-        <param argument="--region2" name="region2" type="text" label="If given then only the region defined by --region and --region2 is given. The format is the same as --region1"/>
-        <param argument="--log1p" name="log1p" type="boolean" truevalue="--log1p" falsevalue="" checked="false" label="Plot the log1p of the matrix values."/>
-        <param argument="--log" name="log" type="boolean" truevalue="--log" falsevalue="" checked="false" label="Plot the *MINUS* log of the matrix values."/>
-=======
         <repeat name="chromosomeOrder" min="1" title="Chromosomes to include (and order to plot in):" help="This option overrides --region and --region2">
             <param name="chromosome" type="text" />
         </repeat>
@@ -177,7 +100,6 @@
         <param argument="--region2" type="text" label="If given then only the region defined by --region and --region2 is given. The format is the same as --region1"/>
         <param argument="--log1p" type="boolean" truevalue="--log1p" falsevalue="" checked="false" label="Plot the log1p of the matrix values."/>
         <param argument="--log" type="boolean" truevalue="--log" falsevalue="" checked="false" label="Plot the *MINUS* log of the matrix values."/>
->>>>>>> bf780316
 
         <expand macro="colormap" />
 
