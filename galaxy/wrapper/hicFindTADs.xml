<tool id="hicexplorer_hicfindtads" name="@BINARY@" version="@WRAPPER_VERSION@.0">
    <description>find minimum cuts that correspond to boundaries</description>
    <macros>
        <token name="@BINARY@">hicFindTADs</token>
        <import>macros.xml</import>
    </macros>
    <expand macro="requirements" />
    <command><![CDATA[
<<<<<<< HEAD
        ln -s $matrix matrix.npz &&

        hicFindTADs
             --matrix matrix.npz

            #if $depth and $depth is not None:
                --depth $depth
            #end if

            #if $threshold and $threshold is not None:
                --threshold $threshold
            #end if

            --outFileName $outFileName
=======
        #if $mode.mode_selector == 'TAD_score':
            ln -s '$mode.matrix' matrix.npz.h5 &&
        #end if

        hicFindTADs
            $mode.mode_selector

            #if $mode.mode_selector == 'find_TADs':
                --tadScoreFile '$tadScoreFile'
                --outPrefix galaxy_tad_prefix
                --maxThreshold $mode.maxThreshold
                --delta $mode.delta
                --lookahead $mode.lookahead
            #else:
                --matrix matrix.npz.h5
                --maxDepth $mode.maxDepth
                --minDepth $mode.minDepth
                --outFileName ./tadScoreFile.tabular
                $mode.useLogValues
                --step $mode.step
            #end if
>>>>>>> bf780316

    ]]></command>
    <inputs>

        <conditional name="mode">
            <param name="mode_selector" type="select" label="Range restriction (in bp)" argument="--range">
                <option value="find_TADs">find TADs</option>
                <option value="TAD_score">TAD score</option>
            </param>
            <when value="find_TADs">
                <param argument="--tadScoreFile" type="data" format="tabular" label="TAD score file"/>
                <param argument="--maxThreshold" type="float" value="0.3" optional="True" label="Only call boundaries that have an score below this threshold"/>

                <param argument="--delta" type="float" value="0.001" optional="True" label="Minimum difference between a peak and followingpoints"/>

                <param argument="--lookahead" type="integer" value="2" optional="True"
                    label="Number of bins ahead to look for before deciding if a local minimum is a boundary.points"/>


            </when>
            <when value="TAD_score">

                <param argument="--matrix" type="data" format="h5" label="Matrix to use"/>
                <param argument="--minDepth" type="integer" value="20000"
                    label="Window length to be considered left and right of the cut point in bp"
                    help="This number should be at least 2 times as large as the bin size of the Hi-C matrix."/>
                <param argument="--maxDepth" type="integer" value="60000"
                    label="Window length to be considered left and right of the cut point in bp"
                    help="This number should around 6 times as large as the bin size of the Hi-C matrix."/>
                <param argument="--step" type="integer" value="10000"
                    label="Step size when moving from minDepth to maxDepth"/>
                <param argument="--useLogValues" type="boolean" truevalue="--useLogValues" falsevalue=""
                    label="If set, the log of the matrix values areused" />
            </when>
        </conditional>


    </inputs>
    <outputs>
        <data name="outFileName" from_work_dir="tadScoreFile.tabular" format="tabular">
            <filter>mode['mode_selector'] == "TAD_score"</filter>
        </data>
        <data name="boundaries" from_work_dir="galaxy_tad_prefix_boundaries.bed" format="bed" label="${tool.name} on ${on_string}: Boundary positions">
            <filter>mode['mode_selector'] == "find_TADs"</filter>
        </data>
        <data name="score" from_work_dir="galaxy_tad_prefix_score.bedgraph" format="bedgraph" label="${tool.name} on ${on_string}: Matrix with multi-scale TAD scores">
            <filter>mode['mode_selector'] == "find_TADs"</filter>
        </data>
        <data name="domains" from_work_dir="galaxy_tad_prefix_domains.bed" format="bed" label="${tool.name} on ${on_string}: TAD domains">
            <filter>mode['mode_selector'] == "find_TADs"</filter>
        </data>
        <data name="boundaries_bin" from_work_dir="galaxy_tad_prefix_boundaries_bin.bed" format="bed" label="${tool.name} on ${on_string}: Linkage information">
            <filter>mode['mode_selector'] == "find_TADs"</filter>
        </data>
    </outputs>
    <tests>
        <test>
            <param name="tadScoreFile" value="hicFindTADs_TAD_score.tabular" ftype="tabular"/>
            <param name="mode_selector" value="find_TADs"/>
            <param name="delta" value="0.002"/>
            <param name="lookahead" value="2"/>
            <param name="maxThreshold" value="0.2"/>
            <output name="boundaries" file="hicFindTADs_find_boundaries.bed" ftype="bed"/>
            <output name="score" file="hicFindTADs_find_score.bedgraph" ftype="bedgraph"/>
            <output name="domains" file="hicFindTADs_find_domains.bed" ftype="bed"/>
            <output name="boundaries_bin" file="hicFindTADs_find_boundaries_bin.bed" ftype="bed"/>
        </test>
        <test>
            <param name="matrix" value="hicBuildMatrix_result1.npz.h5" ftype="h5"/>
            <param name="mode_selector" value="TAD_score"/>
            <param name="minDepth" value="20000"/>
            <param name="maxDepth" value="60000"/>
            <param name="step" value="10000"/>
            <output name="outFileName" file="hicFindTADs_TAD_score.tabular" ftype="tabular"/>
        </test>
    </tests>
    <help><![CDATA[

**What it does**

Uses the graph clustering measure "conductance" to find minimum cuts that correspond to boundaries.

]]></help>
    <expand macro="citations" />
</tool><|MERGE_RESOLUTION|>--- conflicted
+++ resolved
@@ -6,22 +6,6 @@
     </macros>
     <expand macro="requirements" />
     <command><![CDATA[
-<<<<<<< HEAD
-        ln -s $matrix matrix.npz &&
-
-        hicFindTADs
-             --matrix matrix.npz
-
-            #if $depth and $depth is not None:
-                --depth $depth
-            #end if
-
-            #if $threshold and $threshold is not None:
-                --threshold $threshold
-            #end if
-
-            --outFileName $outFileName
-=======
         #if $mode.mode_selector == 'TAD_score':
             ln -s '$mode.matrix' matrix.npz.h5 &&
         #end if
@@ -43,7 +27,6 @@
                 $mode.useLogValues
                 --step $mode.step
             #end if
->>>>>>> bf780316
 
     ]]></command>
     <inputs>
